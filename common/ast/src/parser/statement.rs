--- conflicted
+++ resolved
@@ -605,7 +605,6 @@
         },
     );
 
-<<<<<<< HEAD
     let copy_into = map(
         rule! {
             COPY
@@ -630,10 +629,7 @@
         },
     );
 
-    alt((
-=======
     let statement_body = alt((
->>>>>>> 9ca506fd
         rule!(
             #map(query, |query| Statement::Query(Box::new(query)))
             | #explain : "`EXPLAIN [PIPELINE | GRAPH] <statement>`"
@@ -690,7 +686,6 @@
             | #remove_stage: "`REMOVE @<stage_name> [pattern = '<pattern>']`"
             | #drop_stage: "`DROP STAGE <stage_name>`"
         ),
-<<<<<<< HEAD
         rule! (
             #copy_into: "`COPY
                 INTO { internalStage | externalStage | externalLocation | [<database_name>.]<table_name> }
@@ -701,8 +696,6 @@
                 [ VALIDATION_MODE = RETURN_ROWS ]
                 [ copyOptions ]`"
         ),
-    ))(i)
-=======
         rule!(
             #grant_priv : "`GRANT { ROLE <role_name> | schemaObjectPrivileges | ALL [ PRIVILEGES ] ON <privileges_level> } TO { [ROLE <role_name>] | [USER] <user> }`"
             | #show_grants : "`SHOW GRANTS [FOR  { ROLE <role_name> | [USER] <user> }]`"
@@ -754,7 +747,6 @@
     } else {
         Ok((i.slice(i.len()..), i.0))
     }
->>>>>>> 9ca506fd
 }
 
 pub fn column_def(i: Input) -> IResult<ColumnDefinition> {

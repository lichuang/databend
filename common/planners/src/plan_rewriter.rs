// Copyright 2020-2021 The Datafuse Authors.
//
// SPDX-License-Identifier: Apache-2.0.

use std::collections::HashMap;
use std::collections::HashSet;
use std::sync::Arc;

use common_datavalues::DataField;
use common_datavalues::DataSchemaRef;
use common_exception::ErrorCodes;
use common_exception::Result;

use crate::{AggregatorFinalPlan, RemotePlan};
use crate::AggregatorPartialPlan;
use crate::CreateDatabasePlan;
use crate::CreateTablePlan;
use crate::DropDatabasePlan;
use crate::DropTablePlan;
use crate::EmptyPlan;
use crate::ExplainPlan;
use crate::ExpressionAction;
use crate::ExpressionPlan;
use crate::FilterPlan;
use crate::HavingPlan;
use crate::LimitPlan;
use crate::PlanNode;
use crate::ProjectionPlan;
use crate::ReadDataSourcePlan;
use crate::ScanPlan;
use crate::SelectPlan;
use crate::SettingPlan;
use crate::SortPlan;
use crate::StagePlan;
use crate::UseDatabasePlan;

/// `PlanRewriter` is a visitor that can help to rewrite `PlanNode`
/// By default, a `PlanRewriter` will traverse the plan tree in pre-order and return rewritten plan tree.
/// Every `rewrite_xxx` method should return a new `PlanNode`(in default implementation it will return a clone of given plan node)
/// so its parent can replace original children with rewritten children.
/// # Example
/// `PlanRewriter` is useful when you want to rewrite a part of a plan tree.
/// For example, if we'd like to rewrite all the `Filter` nodes in a plan tree and keep rest nodes as they are, we can implement a rewriter like:
/// ```ignore
/// struct FilterRewriter {};
/// impl<'plan> PlanRewriter<'plan> for FilterRewriter {
///     fn rewrite_filter(&mut self, plan: &PlanNode) -> Result<PlanNode> {
///         // Do what you want to do and return the new Filter node
///     }
/// }
///
/// let plan = build_some_plan();
/// let mut rewriter = FilterRewriter {};
/// let new_plan = rewriter.rewrite_plan_node(&plan)?; // new_plan is the rewritten plan
/// ```
pub trait PlanRewriter<'plan> {
    fn rewrite_plan_node(&mut self, plan: &'plan PlanNode) -> Result<PlanNode> {
        match plan {
            PlanNode::AggregatorPartial(plan) => self.rewrite_aggregate_partial(plan),
            PlanNode::AggregatorFinal(plan) => self.rewrite_aggregate_final(plan),
            PlanNode::Empty(plan) => self.rewrite_empty(plan),
            PlanNode::Projection(plan) => self.rewrite_projection(plan),
            PlanNode::Filter(plan) => self.rewrite_filter(plan),
            PlanNode::Sort(plan) => self.rewrite_sort(plan),
            PlanNode::Limit(plan) => self.rewrite_limit(plan),
            PlanNode::Scan(plan) => self.rewrite_scan(plan),
            PlanNode::ReadSource(plan) => self.rewrite_read_data_source(plan),
            PlanNode::Select(plan) => self.rewrite_select(plan),
            PlanNode::Explain(plan) => self.rewrite_explain(plan),
            PlanNode::CreateTable(plan) => self.rewrite_create_table(plan),
            PlanNode::CreateDatabase(plan) => self.rewrite_create_database(plan),
            PlanNode::UseDatabase(plan) => self.rewrite_use_database(plan),
            PlanNode::SetVariable(plan) => self.rewrite_set_variable(plan),
            PlanNode::Stage(plan) => self.rewrite_stage(plan),
            PlanNode::Remote(plan) => self.rewrite_remote(plan),
            PlanNode::Having(plan) => self.rewrite_having(plan),
            PlanNode::Expression(plan) => self.rewrite_expression(plan),
            PlanNode::DropTable(plan) => self.rewrite_drop_table(plan),
            PlanNode::DropDatabase(plan) => self.rewrite_drop_database(plan)
        }
    }

    fn rewrite_aggregate_partial(
        &mut self,
        plan: &'plan AggregatorPartialPlan,
    ) -> Result<PlanNode> {
        Ok(PlanNode::AggregatorPartial(AggregatorPartialPlan {
            aggr_expr: plan.aggr_expr.clone(),
            group_expr: plan.group_expr.clone(),
            input: Arc::new(self.rewrite_plan_node(plan.input.as_ref())?),
        }))
    }

    fn rewrite_aggregate_final(&mut self, plan: &'plan AggregatorFinalPlan) -> Result<PlanNode> {
        Ok(PlanNode::AggregatorFinal(AggregatorFinalPlan {
            schema: plan.schema.clone(),
            aggr_expr: plan.aggr_expr.clone(),
            group_expr: plan.group_expr.clone(),
            input: Arc::new(self.rewrite_plan_node(plan.input.as_ref())?),
        }))
    }

    fn rewrite_empty(&mut self, plan: &'plan EmptyPlan) -> Result<PlanNode> {
        Ok(PlanNode::Empty(plan.clone()))
    }

    fn rewrite_stage(&mut self, plan: &'plan StagePlan) -> Result<PlanNode> {
        Ok(PlanNode::Stage(StagePlan {
            kind: plan.kind.clone(),
            scatters_expr: plan.scatters_expr.clone(),
            input: Arc::new(self.rewrite_plan_node(plan.input.as_ref())?),
        }))
    }

    fn rewrite_remote(&mut self, plan: &'plan RemotePlan) -> Result<PlanNode> {
        Ok(PlanNode::Remote(plan.clone()))
    }

    fn rewrite_projection(&mut self, plan: &'plan ProjectionPlan) -> Result<PlanNode> {
        Ok(PlanNode::Projection(ProjectionPlan {
            schema: plan.schema.clone(),
            expr: plan.expr.clone(),
            input: Arc::new(self.rewrite_plan_node(plan.input.as_ref())?),
        }))
    }

    fn rewrite_expression(&mut self, plan: &'plan ExpressionPlan) -> Result<PlanNode> {
        Ok(PlanNode::Expression(ExpressionPlan {
            schema: plan.schema.clone(),
            desc: plan.desc.clone(),
            exprs: plan.exprs.clone(),
            input: Arc::new(self.rewrite_plan_node(plan.input.as_ref())?),
        }))
    }

    fn rewrite_filter(&mut self, plan: &'plan FilterPlan) -> Result<PlanNode> {
        Ok(PlanNode::Filter(FilterPlan {
            predicate: plan.predicate.clone(),
            input: Arc::new(self.rewrite_plan_node(plan.input.as_ref())?),
        }))
    }

    fn rewrite_having(&mut self, plan: &'plan HavingPlan) -> Result<PlanNode> {
        Ok(PlanNode::Having(HavingPlan {
            predicate: plan.predicate.clone(),
            input: Arc::new(self.rewrite_plan_node(plan.input.as_ref())?),
        }))
    }

    fn rewrite_sort(&mut self, plan: &'plan SortPlan) -> Result<PlanNode> {
        Ok(PlanNode::Sort(SortPlan {
            order_by: plan.order_by.clone(),
            input: Arc::new(self.rewrite_plan_node(plan.input.as_ref())?),
        }))
    }

    fn rewrite_limit(&mut self, plan: &'plan LimitPlan) -> Result<PlanNode> {
        Ok(PlanNode::Limit(LimitPlan {
            n: plan.n,
            input: Arc::new(self.rewrite_plan_node(plan.input.as_ref())?),
        }))
    }

    fn rewrite_scan(&mut self, plan: &'plan ScanPlan) -> Result<PlanNode> {
        Ok(PlanNode::Scan(plan.clone()))
    }

    fn rewrite_read_data_source(&mut self, plan: &'plan ReadDataSourcePlan) -> Result<PlanNode> {
        Ok(PlanNode::ReadSource(plan.clone()))
    }

    fn rewrite_select(&mut self, plan: &'plan SelectPlan) -> Result<PlanNode> {
        Ok(PlanNode::Select(SelectPlan {
            input: Arc::new(self.rewrite_plan_node(plan.input.as_ref())?)
        }))
    }

    fn rewrite_explain(&mut self, plan: &'plan ExplainPlan) -> Result<PlanNode> {
        Ok(PlanNode::Explain(ExplainPlan {
<<<<<<< HEAD
            typ: plan.typ.clone(),
            input: Arc::new(self.rewrite_plan_node(plan.input.as_ref())?),
=======
            typ: plan.typ,
            input: Arc::new(self.rewrite_plan_node(plan.input.as_ref())?)
>>>>>>> a2663df1
        }))
    }

    fn rewrite_create_table(&mut self, plan: &'plan CreateTablePlan) -> Result<PlanNode> {
        Ok(PlanNode::CreateTable(plan.clone()))
    }

    fn rewrite_create_database(&mut self, plan: &'plan CreateDatabasePlan) -> Result<PlanNode> {
        Ok(PlanNode::CreateDatabase(plan.clone()))
    }

    fn rewrite_use_database(&mut self, plan: &'plan UseDatabasePlan) -> Result<PlanNode> {
        Ok(PlanNode::UseDatabase(plan.clone()))
    }

    fn rewrite_set_variable(&mut self, plan: &'plan SettingPlan) -> Result<PlanNode> {
        Ok(PlanNode::SetVariable(plan.clone()))
    }

    fn rewrite_drop_table(&mut self, plan: &'plan DropTablePlan) -> Result<PlanNode> {
        Ok(PlanNode::DropTable(plan.clone()))
    }

    fn rewrite_drop_database(&mut self, plan: &'plan DropDatabasePlan) -> Result<PlanNode> {
        Ok(PlanNode::DropDatabase(plan.clone()))
    }
}

pub struct RewriteHelper {}

struct QueryAliasData {
    aliases: HashMap<String, ExpressionAction>,
    inside_aliases: HashSet<String>,
    // deepest alias current step in
    current_alias: String,
}

impl RewriteHelper {
    /// Recursively extract the aliases in projection exprs
    ///
    /// SELECT (x+1) as y, y*y FROM ..
    /// ->
    /// SELECT (x+1) as y, (x+1)*(x+1) FROM ..
    pub fn rewrite_projection_aliases(exprs: &[ExpressionAction]) -> Result<Vec<ExpressionAction>> {
        let mut mp = HashMap::new();
        RewriteHelper::alias_exprs_to_map(&exprs, &mut mp)?;

        let mut data = QueryAliasData {
            aliases: mp,
            inside_aliases: HashSet::new(),
            current_alias: "".into()
        };

        exprs
            .iter()
            .map(|expr| RewriteHelper::expr_rewrite_alias(expr, &mut data))
            .collect()
    }

    fn alias_exprs_to_map(
        exprs: &[ExpressionAction],
        mp: &mut HashMap<String, ExpressionAction>
    ) -> Result<()> {
        for expr in exprs.iter() {
            if let ExpressionAction::Alias(alias, alias_expr) = expr {
                if let Some(expr_result) = mp.get(alias) {
                    let hash_result = format!("{:?}", expr_result);
                    let hash_expr = format!("{:?}", expr);

                    if hash_result != hash_expr {
                        return Result::Err(ErrorCodes::SyntaxException(format!(
                            "Planner Error: Different expressions with the same alias {}",
                            alias
                        )));
                    }
                }
                mp.insert(alias.clone(), *alias_expr.clone());
            }
        }
        Ok(())
    }

    fn expr_rewrite_alias(
        expr: &ExpressionAction,
        data: &mut QueryAliasData
    ) -> Result<ExpressionAction> {
        match expr {
            ExpressionAction::Column(field) => {
                // x + 1 --> x
                if *field == data.current_alias {
                    return Ok(expr.clone());
                }

                // x + 1 --> y, y + 1 --> x
                if data.inside_aliases.contains(field) {
                    return Result::Err(ErrorCodes::SyntaxException(format!(
                        "Planner Error: Cyclic aliases: {}",
                        field
                    )));
                }

                let tmp = data.aliases.get(field).cloned();
                if let Some(e) = tmp {
                    let previous_alias = data.current_alias.clone();

                    data.current_alias = field.clone();
                    data.inside_aliases.insert(field.clone());
                    let c = RewriteHelper::expr_rewrite_alias(&e, data)?;
                    data.inside_aliases.remove(field);
                    data.current_alias = previous_alias;

                    return Ok(c);
                }
                Ok(expr.clone())
            }

            ExpressionAction::BinaryExpression { left, op, right } => {
                let left_new = RewriteHelper::expr_rewrite_alias(left, data)?;
                let right_new = RewriteHelper::expr_rewrite_alias(right, data)?;

                Ok(ExpressionAction::BinaryExpression {
                    left: Box::new(left_new),
                    op: op.clone(),
                    right: Box::new(right_new),
                })
            }

            ExpressionAction::Function { op, args } => {
                let new_args: Result<Vec<ExpressionAction>> = args
                    .iter()
                    .map(|v| RewriteHelper::expr_rewrite_alias(v, data))
                    .collect();

                match new_args {
                    Ok(v) => Ok(ExpressionAction::Function {
                        op: op.clone(),
                        args: v
                    }),
                    Err(v) => Err(v)
                }
            }

            ExpressionAction::Alias(alias, plan) => {
                if data.inside_aliases.contains(alias) {
                    return Result::Err(ErrorCodes::SyntaxException(format!(
                        "Planner Error: Cyclic aliases: {}",
                        alias
                    )));
                }

                let previous_alias = data.current_alias.clone();
                data.current_alias = alias.clone();
                data.inside_aliases.insert(alias.clone());
                let new_expr = RewriteHelper::expr_rewrite_alias(plan, data)?;
                data.inside_aliases.remove(alias);
                data.current_alias = previous_alias;

                Ok(ExpressionAction::Alias(alias.clone(), Box::new(new_expr)))
            }
            ExpressionAction::Cast { expr, data_type } => {
                let new_expr = RewriteHelper::expr_rewrite_alias(expr, data)?;
                Ok(ExpressionAction::Cast {
                    expr: Box::new(new_expr),
                    data_type: data_type.clone()
                })
            }
            ExpressionAction::Wildcard
            | ExpressionAction::Literal(_)
            | ExpressionAction::Sort { .. } => Ok(expr.clone())
        }
    }

    /// replaces expression columns by its name on the projection.
    /// SELECT a as b ... where b>1
    /// ->
    /// SELECT a as b ... where a>1
    pub fn rewrite_alias_expr(
        projection_map: &HashMap<String, ExpressionAction>,
        expr: &ExpressionAction
    ) -> Result<ExpressionAction> {
        let expressions = Self::expression_plan_children(expr)?;

        let expressions = expressions
            .iter()
            .map(|e| Self::rewrite_alias_expr(projection_map, e))
            .collect::<Result<Vec<_>>>()?;

        if let ExpressionAction::Column(name) = expr {
            if let Some(expr) = projection_map.get(name) {
                return Ok(expr.clone());
            }
        }
        Ok(Self::rebuild_from_exprs(&expr, &expressions))
    }

    /// replaces expressions columns by its name on the projection.
    pub fn rewrite_alias_exprs(
        projection_map: &HashMap<String, ExpressionAction>,
        exprs: &[ExpressionAction]
    ) -> Result<Vec<ExpressionAction>> {
        exprs
            .iter()
            .map(|e| Self::rewrite_alias_expr(projection_map, e))
            .collect::<Result<Vec<_>>>()
    }

    /// Collect all unique projection fields to a map.
    pub fn projection_to_map(plan: &PlanNode) -> Result<HashMap<String, ExpressionAction>> {
        let mut map = HashMap::new();
        Self::projections_to_map(plan, &mut map)?;
        Ok(map)
    }

    /// Get the expression children.
    pub fn expression_plan_children(expr: &ExpressionAction) -> Result<Vec<ExpressionAction>> {
        Ok(match expr {
            ExpressionAction::Alias(_, expr) => vec![expr.as_ref().clone()],
            ExpressionAction::Column(_) => vec![],
            ExpressionAction::Literal(_) => vec![],
            ExpressionAction::BinaryExpression { left, right, .. } => {
                vec![left.as_ref().clone(), right.as_ref().clone()]
            }
            ExpressionAction::Function { args, .. } => args.clone(),
            ExpressionAction::Wildcard => vec![],
            ExpressionAction::Sort { expr, .. } => vec![expr.as_ref().clone()],
            ExpressionAction::Cast { expr, .. } => vec![expr.as_ref().clone()]
        })
    }

    /// Get the leaves of an expression.
    pub fn expression_plan_columns(expr: &ExpressionAction) -> Result<Vec<ExpressionAction>> {
        Ok(match expr {
            ExpressionAction::Alias(_, expr) => Self::expression_plan_columns(expr)?,
            ExpressionAction::Column(_) => vec![expr.clone()],
            ExpressionAction::Literal(_) => vec![],
            ExpressionAction::BinaryExpression { left, right, .. } => {
                let mut l = Self::expression_plan_columns(left)?;
                let mut r = Self::expression_plan_columns(right)?;
                l.append(&mut r);
                l
            }
            ExpressionAction::Function { args, .. } => {
                let mut v = vec![];
                for arg in args {
                    let mut col = Self::expression_plan_columns(arg)?;
                    v.append(&mut col);
                }
                v
            }
            ExpressionAction::Wildcard => vec![],
            ExpressionAction::Sort { expr, .. } => Self::expression_plan_columns(expr)?,
            ExpressionAction::Cast { expr, .. } => Self::expression_plan_columns(expr)?
        })
    }

    /// Collect all unique projection fields to a map.
    fn projections_to_map(
        plan: &PlanNode,
        map: &mut HashMap<String, ExpressionAction>
    ) -> Result<()> {
        match plan {
            PlanNode::Projection(v) => {
                v.schema.fields().iter().enumerate().for_each(|(i, field)| {
                    let expr = match &v.expr[i] {
                        ExpressionAction::Alias(_alias, plan) => plan.as_ref().clone(),
                        other => other.clone()
                    };
                    map.insert(field.name().clone(), expr);
                })
            }
            // Aggregator aggr_expr is the projection
            PlanNode::AggregatorPartial(v) => {
                for expr in &v.aggr_expr {
                    let field = expr.to_data_field(&v.input.schema())?;
                    map.insert(field.name().clone(), expr.clone());
                }
            }
            // Aggregator aggr_expr is the projection
            PlanNode::AggregatorFinal(v) => {
                for expr in &v.aggr_expr {
                    let field = expr.to_data_field(&v.input.schema())?;
                    map.insert(field.name().clone(), expr.clone());
                }
            }
            other => {
                for child in other.inputs() {
                    Self::projections_to_map(child.as_ref(), map)?;
                }
            }
        }
        Ok(())
    }

    fn rebuild_from_exprs(
        expr: &ExpressionAction,
        expressions: &[ExpressionAction]
    ) -> ExpressionAction {
        match expr {
            ExpressionAction::Alias(alias, _) => {
                ExpressionAction::Alias(alias.clone(), Box::from(expressions[0].clone()))
            }
            ExpressionAction::Column(_) => expr.clone(),
            ExpressionAction::Literal(_) => expr.clone(),
            ExpressionAction::BinaryExpression { op, .. } => ExpressionAction::BinaryExpression {
                left: Box::new(expressions[0].clone()),
                op: op.clone(),
                right: Box::new(expressions[1].clone())
            },
            ExpressionAction::Function { op, .. } => ExpressionAction::Function {
                op: op.clone(),
                args: expressions.to_vec()
            },
            other => other.clone()
        }
    }

    /// Check if aggr is in group-by's list
    /// Case1: group is a column, the name needs to match with aggr
    /// Case2: aggr is an alias, unfold aggr
    /// Case3: group and aggr are exactly the same expression
    pub fn check_aggr_in_group_expr(
        aggr: &ExpressionAction,
        group_by_names: &HashSet<String>,
        input_schema: &DataSchemaRef
    ) -> Result<bool> {
        match aggr {
            ExpressionAction::Alias(alias, plan) => {
                if group_by_names.contains(alias) {
                    return Ok(true);
                } else {
                    return Self::check_aggr_in_group_expr(plan, group_by_names, input_schema);
                }
            }
            _ => {
                let aggr_str = format!("{:?}", aggr);
                if group_by_names.contains(&aggr_str) {
                    return Ok(true);
                } else {
                    let columns = Self::expression_plan_columns(aggr)?;
                    for col in columns {
                        let cn = col.to_data_field(input_schema)?.name().clone();
                        if !group_by_names.contains(&cn) {
                            return Ok(false);
                        }
                    }
                }
            }
        };
        Ok(true)
    }

    pub fn exprs_to_fields(
        exprs: &[ExpressionAction],
        input_schema: &DataSchemaRef
    ) -> Result<Vec<DataField>> {
        exprs
            .iter()
            .map(|expr| expr.to_data_field(input_schema))
            .collect::<Result<_>>()
    }

    pub fn exprs_to_names(exprs: &[ExpressionAction], names: &mut HashSet<String>) -> Result<()> {
        for expr in exprs {
            let name = format!("{:?}", expr);
            names.insert(name.clone());
        }
        Ok(())
    }
}<|MERGE_RESOLUTION|>--- conflicted
+++ resolved
@@ -177,13 +177,8 @@
 
     fn rewrite_explain(&mut self, plan: &'plan ExplainPlan) -> Result<PlanNode> {
         Ok(PlanNode::Explain(ExplainPlan {
-<<<<<<< HEAD
-            typ: plan.typ.clone(),
-            input: Arc::new(self.rewrite_plan_node(plan.input.as_ref())?),
-=======
             typ: plan.typ,
             input: Arc::new(self.rewrite_plan_node(plan.input.as_ref())?)
->>>>>>> a2663df1
         }))
     }
 

[workspace]
members = [
    # Common
    "common/arrow",
    "common/base",
    "common/building",
    "common/cache",
    "common/codegen",
    "common/contexts",
    "common/datablocks",
    "common/datavalues",
    "common/exception",
    "common/functions",
    "common/grpc",
    "common/hive-meta-store",
    "common/io",
    "common/macros",
    "common/management",
    "common/meta/api",
    "common/meta/embedded",
    "common/meta/raft-store",
    "common/meta/sled-store",
    "common/meta/types",
    "common/metrics",
    "common/planners",
    "common/proto-conv",
    "common/protos",
    "common/meta/app",
    "common/streams",
    "common/tracing",

    # Query
    "query",

    # Meta
    "metasrv",

    # Tools
    "tools/fuzz",
    "tools/metactl",
]

[profile.release]
debug = 1
lto = "thin"
codegen-units = 1 # Reduce number of codegen units to increase optimizations.

[profile.release.package]
arrow2 = { codegen-units = 4 }
common-functions = { codegen-units = 16 }
databend-query = { codegen-units = 4 }

[profile.bench]
debug = true

[profile.dev]
split-debuginfo = "unpacked"

[profile.dev.package]
addr2line = { opt-level = 3 }
adler = { opt-level = 3 }
gimli = { opt-level = 3 }
miniz_oxide = { opt-level = 3 }
object = { opt-level = 3 }
rustc-demangle = { opt-level = 3 }

[patch.crates-io]
<<<<<<< HEAD
parquet2 = { version = "0.12", optional = true, git = "https://github.com/datafuse-extras/parquet2", rev = "07176f1f" }
=======
parquet2 = { version = "0.13", optional = true, git = "https://github.com/datafuse-extras/parquet2", rev = "68f8646" }
>>>>>>> 5f03901e
chrono = { git = "https://github.com/datafuse-extras/chrono", rev = "279f590" }<|MERGE_RESOLUTION|>--- conflicted
+++ resolved
@@ -65,9 +65,5 @@
 rustc-demangle = { opt-level = 3 }
 
 [patch.crates-io]
-<<<<<<< HEAD
-parquet2 = { version = "0.12", optional = true, git = "https://github.com/datafuse-extras/parquet2", rev = "07176f1f" }
-=======
 parquet2 = { version = "0.13", optional = true, git = "https://github.com/datafuse-extras/parquet2", rev = "68f8646" }
->>>>>>> 5f03901e
 chrono = { git = "https://github.com/datafuse-extras/chrono", rev = "279f590" }
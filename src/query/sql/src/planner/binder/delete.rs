--- conflicted
+++ resolved
@@ -47,19 +47,13 @@
         scalar_binder: &mut ScalarBinder<'_>,
     ) -> Result<(Option<ScalarExpr>, Option<SubqueryDesc>)> {
         Ok(if let Some(expr) = filter {
-<<<<<<< HEAD
-            let (scalar, _) = scalar_binder.bind(expr).await?;
+            let (scalar, _) = scalar_binder.bind(expr)?;
             let (found_subquery, outer_columns) = self.has_subquery_in_selection(&scalar)?;
             if !found_subquery {
                 return Ok((Some(scalar), None));
             }
             let subquery_desc = self
                 .process_subquery(scalar.clone(), outer_columns, table_expr)
-=======
-            let (scalar, _) = scalar_binder.bind(expr)?;
-            let mut subquery_desc = vec![];
-            self.subquery_desc(&scalar, table_expr, &mut subquery_desc)
->>>>>>> 2628c5a5
                 .await?;
             (Some(scalar), Some(subquery_desc))
         } else {
@@ -225,11 +219,6 @@
         scan.columns.insert(row_id_index.unwrap());
         table_expr.plan = Arc::new(Scan(scan));
         let filter_expr = SExpr::create_unary(Arc::new(filter.into()), Arc::new(table_expr));
-<<<<<<< HEAD
-=======
-        let mut rewriter = SubqueryRewriter::new(self.ctx.clone(), self.metadata.clone(), None);
-        let filter_expr = rewriter.rewrite(&filter_expr)?;
->>>>>>> 2628c5a5
 
         Ok(SubqueryDesc {
             input_expr: filter_expr,

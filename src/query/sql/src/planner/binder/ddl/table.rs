// Copyright 2022 Datafuse Labs.
//
// Licensed under the Apache License, Version 2.0 (the "License");
// you may not use this file except in compliance with the License.
// You may obtain a copy of the License at
//
//     http://www.apache.org/licenses/LICENSE-2.0
//
// Unless required by applicable law or agreed to in writing, software
// distributed under the License is distributed on an "AS IS" BASIS,
// WITHOUT WARRANTIES OR CONDITIONS OF ANY KIND, either express or implied.
// See the License for the specific language governing permissions and
// limitations under the License.

use std::collections::BTreeMap;
use std::collections::HashSet;
use std::sync::Arc;

use common_ast::ast::AlterTableAction;
use common_ast::ast::AlterTableStmt;
use common_ast::ast::AnalyzeTableStmt;
use common_ast::ast::ColumnDefinition;
use common_ast::ast::CompactTarget;
use common_ast::ast::CreateTableSource;
use common_ast::ast::CreateTableStmt;
use common_ast::ast::DescribeTableStmt;
use common_ast::ast::DropTableStmt;
use common_ast::ast::Engine;
use common_ast::ast::ExistsTableStmt;
use common_ast::ast::Expr;
use common_ast::ast::Identifier;
use common_ast::ast::Literal;
use common_ast::ast::OptimizeTableAction as AstOptimizeTableAction;
use common_ast::ast::OptimizeTableStmt;
use common_ast::ast::RenameTableStmt;
use common_ast::ast::ShowCreateTableStmt;
use common_ast::ast::ShowLimit;
use common_ast::ast::ShowTablesStatusStmt;
use common_ast::ast::ShowTablesStmt;
use common_ast::ast::Statement;
use common_ast::ast::TableReference;
use common_ast::ast::TruncateTableStmt;
use common_ast::ast::UndropTableStmt;
use common_ast::ast::UriLocation;
use common_ast::parser::parse_sql;
use common_ast::parser::tokenize_sql;
use common_ast::walk_expr_mut;
use common_ast::Backtrace;
use common_ast::Dialect;
use common_exception::ErrorCode;
use common_exception::Result;
use common_expression::infer_schema_type;
use common_expression::infer_table_schema;
use common_expression::type_check::common_super_type;
use common_expression::types::DataType;
use common_expression::DataField;
use common_expression::DataSchemaRefExt;
use common_expression::TableField;
use common_expression::TableSchemaRef;
use common_expression::TableSchemaRefExt;
use common_storage::DataOperator;
use common_storages_view::view_table::QUERY;
use common_storages_view::view_table::VIEW_ENGINE;
use storages_common_table_meta::table::is_reserved_opt_key;
use storages_common_table_meta::table::OPT_KEY_DATABASE_ID;
use tracing::debug;

use crate::binder::location::parse_uri_location;
use crate::binder::scalar::ScalarBinder;
use crate::binder::Binder;
use crate::binder::Visibility;
use crate::optimizer::optimize;
use crate::optimizer::OptimizerConfig;
use crate::optimizer::OptimizerContext;
use crate::planner::semantic::normalize_identifier;
use crate::planner::semantic::IdentifierNormalizer;
use crate::planner::semantic::TypeChecker;
use crate::plans::AddTableColumnPlan;
use crate::plans::AlterTableClusterKeyPlan;
use crate::plans::AnalyzeTablePlan;
use crate::plans::CreateTablePlanV2;
use crate::plans::DescribeTablePlan;
use crate::plans::DropTableClusterKeyPlan;
use crate::plans::DropTableColumnPlan;
use crate::plans::DropTablePlan;
use crate::plans::ExistsTablePlan;
use crate::plans::OptimizeTableAction;
use crate::plans::OptimizeTablePlan;
use crate::plans::Plan;
use crate::plans::ReclusterTablePlan;
use crate::plans::RenameTableEntity;
use crate::plans::RenameTablePlan;
use crate::plans::RevertTablePlan;
use crate::plans::RewriteKind;
use crate::plans::ShowCreateTablePlan;
use crate::plans::TruncateTablePlan;
use crate::plans::UndropTablePlan;
use crate::BindContext;
use crate::ColumnBinding;
use crate::Planner;
use crate::SelectBuilder;

impl Binder {
    pub(in crate::planner::binder) async fn bind_show_tables(
        &mut self,
        bind_context: &BindContext,
        stmt: &ShowTablesStmt,
    ) -> Result<Plan> {
        let ShowTablesStmt {
            catalog,
            database,
            full,
            limit,
            with_history,
        } = stmt;

        let database = self.check_database_exist(catalog, database).await?;

        let mut select_builder = if stmt.with_history {
            SelectBuilder::from("system.tables_with_history")
        } else {
            SelectBuilder::from("system.tables")
        };

        if *full {
            select_builder
                .with_column("name AS Tables")
                .with_column("'BASE TABLE' AS Table_type")
                .with_column("database AS Database")
                .with_column("catalog AS Catalog")
                .with_column("engine")
                .with_column("created_on AS create_time");
            if *with_history {
                select_builder.with_column("dropped_on AS drop_time");
            }

            select_builder
                .with_column("num_rows")
                .with_column("data_size")
                .with_column("data_compressed_size")
                .with_column("index_size");
        } else {
            select_builder.with_column(format!("name AS Tables_in_{database}"));
            if *with_history {
                select_builder.with_column("dropped_on AS drop_time");
            };
        }

        select_builder
            .with_order_by("catalog")
            .with_order_by("database")
            .with_order_by("name");

        select_builder.with_filter(format!("database = '{database}'"));

        if let Some(catalog) = catalog {
            let catalog = normalize_identifier(catalog, &self.name_resolution_ctx).name;
            select_builder.with_filter(format!("catalog = '{catalog}'"));
        }

        let query = match limit {
            None => select_builder.build(),
            Some(ShowLimit::Like { pattern }) => {
                select_builder.with_filter(format!("name LIKE '{pattern}'"));
                select_builder.build()
            }
            Some(ShowLimit::Where { selection }) => {
                select_builder.with_filter(format!("({selection})"));
                select_builder.build()
            }
        };
        debug!("show tables rewrite to: {:?}", query);
        self.bind_rewrite_to_query(bind_context, query.as_str(), RewriteKind::ShowTables)
            .await
    }

    pub(in crate::planner::binder) async fn bind_show_create_table(
        &mut self,
        stmt: &ShowCreateTableStmt,
    ) -> Result<Plan> {
        let ShowCreateTableStmt {
            catalog,
            database,
            table,
        } = stmt;

        let catalog = catalog
            .as_ref()
            .map(|catalog| normalize_identifier(catalog, &self.name_resolution_ctx).name)
            .unwrap_or_else(|| self.ctx.get_current_catalog());
        let database = database
            .as_ref()
            .map(|ident| normalize_identifier(ident, &self.name_resolution_ctx).name)
            .unwrap_or_else(|| self.ctx.get_current_database());
        let table = normalize_identifier(table, &self.name_resolution_ctx).name;

        let schema = DataSchemaRefExt::create(vec![
            DataField::new("Table", DataType::String),
            DataField::new("Create Table", DataType::String),
        ]);
        Ok(Plan::ShowCreateTable(Box::new(ShowCreateTablePlan {
            catalog,
            database,
            table,
            schema,
        })))
    }

    pub(in crate::planner::binder) async fn bind_describe_table(
        &mut self,
        stmt: &DescribeTableStmt,
    ) -> Result<Plan> {
        let DescribeTableStmt {
            catalog,
            database,
            table,
        } = stmt;

        let catalog = catalog
            .as_ref()
            .map(|catalog| normalize_identifier(catalog, &self.name_resolution_ctx).name)
            .unwrap_or_else(|| self.ctx.get_current_catalog());
        let database = database
            .as_ref()
            .map(|ident| normalize_identifier(ident, &self.name_resolution_ctx).name)
            .unwrap_or_else(|| self.ctx.get_current_database());
        let table = normalize_identifier(table, &self.name_resolution_ctx).name;
        let schema = DataSchemaRefExt::create(vec![
            DataField::new("Field", DataType::String),
            DataField::new("Type", DataType::String),
            DataField::new("Null", DataType::String),
            DataField::new("Default", DataType::String),
            DataField::new("Extra", DataType::String),
        ]);

        Ok(Plan::DescribeTable(Box::new(DescribeTablePlan {
            catalog,
            database,
            table,
            schema,
        })))
    }

    pub(in crate::planner::binder) async fn bind_show_tables_status(
        &mut self,
        bind_context: &BindContext,
        stmt: &ShowTablesStatusStmt,
    ) -> Result<Plan> {
        let ShowTablesStatusStmt { database, limit } = stmt;

        let database = self.check_database_exist(&None, database).await?;

        let select_cols = "name AS Name, engine AS Engine, 0 AS Version, \
        NULL AS Row_format, num_rows AS Rows, NULL AS Avg_row_length, data_size AS Data_length, \
        NULL AS Max_data_length, index_size AS Index_length, NULL AS Data_free, NULL AS Auto_increment, \
        created_on AS Create_time, NULL AS Update_time, NULL AS Check_time, NULL AS Collation, \
        NULL AS Checksum, '' AS Comment"
            .to_string();

        // Use `system.tables` AS the "base" table to construct the result-set of `SHOW TABLE STATUS ..`
        //
        // To constraint the schema of the final result-set,
        //  `(select ${select_cols} from system.tables where ..)`
        // is used AS a derived table.
        // (unlike mysql, alias of derived table is not required in databend).
        let query = match limit {
            None => format!(
                "SELECT * from (SELECT {} FROM system.tables WHERE database = '{}') \
                ORDER BY Name",
                select_cols, database
            ),
            Some(ShowLimit::Like { pattern }) => format!(
                "SELECT * from (SELECT {} FROM system.tables WHERE database = '{}') \
            WHERE Name LIKE '{}' ORDER BY Name",
                select_cols, database, pattern
            ),
            Some(ShowLimit::Where { selection }) => format!(
                "SELECT * from (SELECT {} FROM system.tables WHERE database = '{}') \
            WHERE ({}) ORDER BY Name",
                select_cols, database, selection
            ),
        };
        let tokens = tokenize_sql(query.as_str())?;
        let backtrace = Backtrace::new();
        let (stmt, _) = parse_sql(&tokens, Dialect::PostgreSQL, &backtrace)?;
        self.bind_statement(bind_context, &stmt).await
    }

<<<<<<< HEAD
    async fn check_database_exist(
        &mut self,
        catalog: &Option<Identifier<'_>>,
        database: &Option<Identifier<'_>>,
    ) -> Result<String> {
        let ctl_name = match catalog {
            Some(ctl) => ctl.to_string(),
            None => self.ctx.get_current_catalog(),
        };
=======
    async fn check_database_exist(&mut self, database: &Option<Identifier>) -> Result<String> {
>>>>>>> c7bd280b
        match database {
            None => Ok(self.ctx.get_current_database()),
            Some(ident) => {
                let database = normalize_identifier(ident, &self.name_resolution_ctx).name;
                self.ctx
                    .get_catalog(&ctl_name)?
                    .get_database(&self.ctx.get_tenant(), &database)
                    .await?;
                Ok(database)
            }
        }
    }

    pub(in crate::planner::binder) async fn bind_create_table(
        &mut self,
        stmt: &CreateTableStmt,
    ) -> Result<Plan> {
        let CreateTableStmt {
            if_not_exists,
            catalog,
            database,
            table,
            source,
            table_options,
            cluster_by,
            as_query,
            transient,
            engine,
            uri_location,
        } = stmt;

        let catalog = catalog
            .as_ref()
            .map(|catalog| normalize_identifier(catalog, &self.name_resolution_ctx).name)
            .unwrap_or_else(|| self.ctx.get_current_catalog());
        let database = database
            .as_ref()
            .map(|ident| normalize_identifier(ident, &self.name_resolution_ctx).name)
            .unwrap_or_else(|| self.ctx.get_current_database());
        let table = normalize_identifier(table, &self.name_resolution_ctx).name;

        // Take FUSE engine AS default engine
        let engine = engine.unwrap_or(Engine::Fuse);
        let mut options: BTreeMap<String, String> = BTreeMap::new();
        for table_option in table_options.iter() {
            self.insert_table_option_with_validation(
                &mut options,
                table_option.0.to_lowercase(),
                table_option.1.to_string(),
            )?;
        }

        let (storage_params, part_prefix) = match uri_location {
            Some(uri) => {
                let mut uri = UriLocation {
                    protocol: uri.protocol.clone(),
                    name: uri.name.clone(),
                    path: uri.path.clone(),
                    part_prefix: uri.part_prefix.clone(),
                    connection: uri.connection.clone(),
                };
                let (sp, _) = parse_uri_location(&mut uri)?;

                // create a temporary op to check if params is correct
                DataOperator::try_create(&sp).await?;

                // Path ends with "/" means it's a directory.
                let fp = if uri.path.ends_with('/') {
                    uri.part_prefix.clone()
                } else {
                    "".to_string()
                };

                (Some(sp), fp)
            }
            None => (None, "".to_string()),
        };

        // If table is TRANSIENT, set a flag in table option
        if *transient {
            options.insert("TRANSIENT".to_owned(), "T".to_owned());
        }

        // Build table schema
        let (schema, field_default_exprs, field_comments) = match (&source, &as_query) {
            (Some(source), None) => {
                // `CREATE TABLE` without `AS SELECT ...`
                self.analyze_create_table_schema(source).await?
            }
            (None, Some(query)) => {
                // `CREATE TABLE AS SELECT ...` without column definitions
                let init_bind_context = BindContext::new();
                let (_s_expr, bind_context) = self.bind_query(&init_bind_context, query).await?;
                let fields = bind_context
                    .columns
                    .iter()
                    .map(|column_binding| {
                        Ok(TableField::new(
                            &column_binding.column_name,
                            infer_schema_type(&column_binding.data_type)?,
                        ))
                    })
                    .collect::<Result<Vec<_>>>()?;
                let schema = TableSchemaRefExt::create(fields);
                Self::validate_create_table_schema(&schema)?;
                (schema, vec![], vec![])
            }
            (Some(source), Some(query)) => {
                // e.g. `CREATE TABLE t (i INT) AS SELECT * from old_t` with columns speicified
                let (source_schema, source_default_exprs, source_coments) =
                    self.analyze_create_table_schema(source).await?;
                let init_bind_context = BindContext::new();
                let (_, bind_context) = self.bind_query(&init_bind_context, query).await?;
                let query_fields: Vec<TableField> = bind_context
                    .columns
                    .iter()
                    .map(|column_binding| {
                        Ok(TableField::new(
                            &column_binding.column_name,
                            infer_schema_type(&column_binding.data_type)?,
                        ))
                    })
                    .collect::<Result<Vec<_>>>()?;
                if source_schema.fields().len() != query_fields.len() {
                    return Err(ErrorCode::BadArguments("Number of columns does not match"));
                }
                Self::validate_create_table_schema(&source_schema)?;
                (source_schema, source_default_exprs, source_coments)
            }
            _ => Err(ErrorCode::BadArguments(
                "Incorrect CREATE query: required list of column descriptions or AS section or SELECT..",
            ))?,
        };

        if engine == Engine::Fuse {
            // Currently, [Table] can not accesses its database id yet, thus
            // here we keep the db id AS an entry of `table_meta.options`.
            //
            // To make the unit/stateless test cases (`show create ..`) easier,
            // here we care about the FUSE engine only.
            //
            // Later, when database id is kept, let say in `TableInfo`, we can
            // safely eliminate this "FUSE" constant and the table meta option entry.
            let catalog = self.ctx.get_catalog(&catalog)?;
            let db = catalog
                .get_database(&self.ctx.get_tenant(), &database)
                .await?;
            let db_id = db.get_db_info().ident.db_id;
            options.insert(OPT_KEY_DATABASE_ID.to_owned(), db_id.to_string());
        }

        let cluster_key = {
            let keys = self
                .analyze_cluster_keys(cluster_by, schema.clone())
                .await?;
            if keys.is_empty() {
                None
            } else {
                Some(format!("({})", keys.join(", ")))
            }
        };

        let plan = CreateTablePlanV2 {
            if_not_exists: *if_not_exists,
            tenant: self.ctx.get_tenant(),
            catalog: catalog.clone(),
            database: database.clone(),
            table,
            schema: schema.clone(),
            engine,
            storage_params,
            part_prefix,
            options,
            field_default_exprs,
            field_comments,
            cluster_key,
            as_select: if let Some(query) = as_query {
                let bind_context = BindContext::new();
                let stmt = Statement::Query(Box::new(*query.clone()));
                let select_plan = self.bind_statement(&bind_context, &stmt).await?;
                // Don't enable distributed optimization for `CREATE TABLE ... AS SELECT ...` for now
                let opt_ctx = Arc::new(OptimizerContext::new(OptimizerConfig::default()));
                let optimized_plan = optimize(self.ctx.clone(), opt_ctx, select_plan)?;
                Some(Box::new(optimized_plan))
            } else {
                None
            },
        };
        Ok(Plan::CreateTable(Box::new(plan)))
    }

    pub(in crate::planner::binder) async fn bind_drop_table(
        &mut self,
        stmt: &DropTableStmt,
    ) -> Result<Plan> {
        let DropTableStmt {
            if_exists,
            catalog,
            database,
            table,
            all,
        } = stmt;

        let tenant = self.ctx.get_tenant();
        let catalog = catalog
            .as_ref()
            .map(|catalog| normalize_identifier(catalog, &self.name_resolution_ctx).name)
            .unwrap_or_else(|| self.ctx.get_current_catalog());
        let database = database
            .as_ref()
            .map(|ident| normalize_identifier(ident, &self.name_resolution_ctx).name)
            .unwrap_or_else(|| self.ctx.get_current_database());
        let table = normalize_identifier(table, &self.name_resolution_ctx).name;

        Ok(Plan::DropTable(Box::new(DropTablePlan {
            if_exists: *if_exists,
            tenant,
            catalog,
            database,
            table,
            all: *all,
        })))
    }

    pub(in crate::planner::binder) async fn bind_undrop_table(
        &mut self,
        stmt: &UndropTableStmt,
    ) -> Result<Plan> {
        let UndropTableStmt {
            catalog,
            database,
            table,
        } = stmt;

        let tenant = self.ctx.get_tenant();
        let catalog = catalog
            .as_ref()
            .map(|catalog| normalize_identifier(catalog, &self.name_resolution_ctx).name)
            .unwrap_or_else(|| self.ctx.get_current_catalog());
        let database = database
            .as_ref()
            .map(|ident| normalize_identifier(ident, &self.name_resolution_ctx).name)
            .unwrap_or_else(|| self.ctx.get_current_database());
        let table = normalize_identifier(table, &self.name_resolution_ctx).name;

        Ok(Plan::UndropTable(Box::new(UndropTablePlan {
            tenant,
            catalog,
            database,
            table,
        })))
    }

    pub(in crate::planner::binder) async fn bind_alter_table(
        &mut self,
        bind_context: &BindContext,
        stmt: &AlterTableStmt,
    ) -> Result<Plan> {
        let AlterTableStmt {
            if_exists,
            table_reference,
            action,
        } = stmt;

        let tenant = self.ctx.get_tenant();

        let (catalog, database, table) = if let TableReference::Table {
            catalog,
            database,
            table,
            ..
        } = table_reference
        {
            (
                catalog.as_ref().map_or_else(
                    || self.ctx.get_current_catalog(),
                    |i| normalize_identifier(i, &self.name_resolution_ctx).name,
                ),
                database.as_ref().map_or_else(
                    || self.ctx.get_current_database(),
                    |i| normalize_identifier(i, &self.name_resolution_ctx).name,
                ),
                normalize_identifier(table, &self.name_resolution_ctx).name,
            )
        } else {
            return Err(ErrorCode::Internal(
                "should not happen, parser should have report error already",
            ));
        };

        match action {
            AlterTableAction::RenameTable { new_table } => {
                let entities = vec![RenameTableEntity {
                    if_exists: *if_exists,
                    new_database: database.clone(),
                    new_table: normalize_identifier(new_table, &self.name_resolution_ctx).name,
                    catalog,
                    database,
                    table,
                }];

                Ok(Plan::RenameTable(Box::new(RenameTablePlan {
                    tenant,
                    entities,
                })))
            }
            AlterTableAction::AddColumn { column } => {
                let (schema, field_default_exprs, field_comments) = self
                    .analyze_create_table_schema_by_columns(&[column.clone()])
                    .await?;
                Ok(Plan::AddTableColumn(Box::new(AddTableColumnPlan {
                    catalog,
                    database,
                    table,
                    schema,
                    field_default_exprs,
                    field_comments,
                })))
            }
            AlterTableAction::DropColumn { column } => {
                Ok(Plan::DropTableColumn(Box::new(DropTableColumnPlan {
                    catalog,
                    database,
                    table,
                    column: column.to_string(),
                })))
            }
            AlterTableAction::AlterTableClusterKey { cluster_by } => {
                let schema = self
                    .ctx
                    .get_table(&catalog, &database, &table)
                    .await?
                    .schema();
                let cluster_keys = self.analyze_cluster_keys(cluster_by, schema).await?;

                Ok(Plan::AlterTableClusterKey(Box::new(
                    AlterTableClusterKeyPlan {
                        tenant,
                        catalog,
                        database,
                        table,
                        cluster_keys,
                    },
                )))
            }
            AlterTableAction::DropTableClusterKey => Ok(Plan::DropTableClusterKey(Box::new(
                DropTableClusterKeyPlan {
                    tenant,
                    catalog,
                    database,
                    table,
                },
            ))),
            AlterTableAction::ReclusterTable {
                is_final,
                selection,
            } => {
                let (_, context) = self
                    .bind_table_reference(bind_context, table_reference)
                    .await?;

                let mut scalar_binder = ScalarBinder::new(
                    &context,
                    self.ctx.clone(),
                    &self.name_resolution_ctx,
                    self.metadata.clone(),
                    &[],
                );

                let push_downs = if let Some(expr) = selection {
                    let (scalar, _) = scalar_binder.bind(expr).await?;
                    Some(scalar)
                } else {
                    None
                };

                Ok(Plan::ReclusterTable(Box::new(ReclusterTablePlan {
                    tenant,
                    catalog,
                    database,
                    table,
                    is_final: *is_final,
                    metadata: self.metadata.clone(),
                    push_downs,
                })))
            }
            AlterTableAction::RevertTo { point } => {
                let point = self.resolve_data_travel_point(bind_context, point).await?;
                Ok(Plan::RevertTable(Box::new(RevertTablePlan {
                    tenant,
                    catalog,
                    database,
                    table,
                    point,
                })))
            }
        }
    }

    pub(in crate::planner::binder) async fn bind_rename_table(
        &mut self,
        stmt: &RenameTableStmt,
    ) -> Result<Plan> {
        let RenameTableStmt {
            if_exists,
            catalog,
            database,
            table,
            new_catalog,
            new_database,
            new_table,
        } = stmt;

        let tenant = self.ctx.get_tenant();
        let catalog = catalog
            .as_ref()
            .map(|catalog| normalize_identifier(catalog, &self.name_resolution_ctx).name)
            .unwrap_or_else(|| self.ctx.get_current_catalog());
        let database = database
            .as_ref()
            .map(|ident| normalize_identifier(ident, &self.name_resolution_ctx).name)
            .unwrap_or_else(|| self.ctx.get_current_database());
        let table = normalize_identifier(table, &self.name_resolution_ctx).name;
        let new_catalog = new_catalog
            .as_ref()
            .map(|catalog| normalize_identifier(catalog, &self.name_resolution_ctx).name)
            .unwrap_or_else(|| self.ctx.get_current_catalog());
        let new_database = new_database
            .as_ref()
            .map(|ident| normalize_identifier(ident, &self.name_resolution_ctx).name)
            .unwrap_or_else(|| self.ctx.get_current_database());
        let new_table = normalize_identifier(new_table, &self.name_resolution_ctx).name;

        if new_catalog != catalog {
            return Err(ErrorCode::BadArguments(
                "alter catalog not allowed while reanme table",
            ));
        }

        let entities = vec![RenameTableEntity {
            if_exists: *if_exists,
            catalog,
            database,
            table,
            new_database,
            new_table,
        }];

        Ok(Plan::RenameTable(Box::new(RenameTablePlan {
            tenant,
            entities,
        })))
    }

    pub(in crate::planner::binder) async fn bind_truncate_table(
        &mut self,
        stmt: &TruncateTableStmt,
    ) -> Result<Plan> {
        let TruncateTableStmt {
            catalog,
            database,
            table,
            purge,
        } = stmt;

        let catalog = catalog
            .as_ref()
            .map(|catalog| normalize_identifier(catalog, &self.name_resolution_ctx).name)
            .unwrap_or_else(|| self.ctx.get_current_catalog());
        let database = database
            .as_ref()
            .map(|ident| normalize_identifier(ident, &self.name_resolution_ctx).name)
            .unwrap_or_else(|| self.ctx.get_current_database());
        let table = normalize_identifier(table, &self.name_resolution_ctx).name;

        Ok(Plan::TruncateTable(Box::new(TruncateTablePlan {
            catalog,
            database,
            table,
            purge: *purge,
        })))
    }

    pub(in crate::planner::binder) async fn bind_optimize_table(
        &mut self,
        bind_context: &BindContext,
        stmt: &OptimizeTableStmt,
    ) -> Result<Plan> {
        let OptimizeTableStmt {
            catalog,
            database,
            table,
            action: ast_action,
        } = stmt;

        let catalog = catalog
            .as_ref()
            .map(|catalog| normalize_identifier(catalog, &self.name_resolution_ctx).name)
            .unwrap_or_else(|| self.ctx.get_current_catalog());
        let database = database
            .as_ref()
            .map(|ident| normalize_identifier(ident, &self.name_resolution_ctx).name)
            .unwrap_or_else(|| self.ctx.get_current_database());
        let table = normalize_identifier(table, &self.name_resolution_ctx).name;
        let action = match ast_action {
            AstOptimizeTableAction::All => OptimizeTableAction::All,
            AstOptimizeTableAction::Purge { before } => {
                let p = if let Some(point) = before {
                    let point = self.resolve_data_travel_point(bind_context, point).await?;
                    Some(point)
                } else {
                    None
                };
                OptimizeTableAction::Purge(p)
            }
            AstOptimizeTableAction::Compact { target, limit } => {
                let limit_cnt = match limit {
                    Some(Expr::Literal {
                        lit: Literal::Integer(uint),
                        ..
                    }) => Some(*uint as usize),
                    Some(_) => {
                        return Err(ErrorCode::IllegalDataType("Unsupported limit type"));
                    }
                    _ => None,
                };
                match target {
                    CompactTarget::Block => OptimizeTableAction::CompactBlocks(limit_cnt),
                    CompactTarget::Segment => OptimizeTableAction::CompactSegments(limit_cnt),
                }
            }
        };

        Ok(Plan::OptimizeTable(Box::new(OptimizeTablePlan {
            catalog,
            database,
            table,
            action,
        })))
    }

    pub(in crate::planner::binder) async fn bind_analyze_table(
        &mut self,
        stmt: &AnalyzeTableStmt,
    ) -> Result<Plan> {
        let AnalyzeTableStmt {
            catalog,
            database,
            table,
        } = stmt;

        let catalog = catalog
            .as_ref()
            .map(|catalog| normalize_identifier(catalog, &self.name_resolution_ctx).name)
            .unwrap_or_else(|| self.ctx.get_current_catalog());
        let database = database
            .as_ref()
            .map(|ident| normalize_identifier(ident, &self.name_resolution_ctx).name)
            .unwrap_or_else(|| self.ctx.get_current_database());
        let table = normalize_identifier(table, &self.name_resolution_ctx).name;

        Ok(Plan::AnalyzeTable(Box::new(AnalyzeTablePlan {
            catalog,
            database,
            table,
        })))
    }

    pub(in crate::planner::binder) async fn bind_exists_table(
        &mut self,
        stmt: &ExistsTableStmt,
    ) -> Result<Plan> {
        let ExistsTableStmt {
            catalog,
            database,
            table,
        } = stmt;

        let catalog = catalog
            .as_ref()
            .map(|catalog| normalize_identifier(catalog, &self.name_resolution_ctx).name)
            .unwrap_or_else(|| self.ctx.get_current_catalog());
        let database = database
            .as_ref()
            .map(|ident| normalize_identifier(ident, &self.name_resolution_ctx).name)
            .unwrap_or_else(|| self.ctx.get_current_database());
        let table = normalize_identifier(table, &self.name_resolution_ctx).name;

        Ok(Plan::ExistsTable(Box::new(ExistsTablePlan {
            catalog,
            database,
            table,
        })))
    }

    async fn analyze_create_table_schema_by_columns(
        &self,
        columns: &[ColumnDefinition],
    ) -> Result<(TableSchemaRef, Vec<Option<String>>, Vec<String>)> {
        let bind_context = BindContext::new();
        let mut scalar_binder = ScalarBinder::new(
            &bind_context,
            self.ctx.clone(),
            &self.name_resolution_ctx,
            self.metadata.clone(),
            &[],
        );
        let mut fields = Vec::with_capacity(columns.len());
        let mut fields_default_expr = Vec::with_capacity(columns.len());
        let mut fields_comments = Vec::with_capacity(columns.len());
        for column in columns.iter() {
            let name = normalize_identifier(&column.name, &self.name_resolution_ctx).name;
            let schema_data_type = TypeChecker::resolve_type_name(&column.data_type)?;

            fields.push(TableField::new(&name, schema_data_type.clone()));
            fields_default_expr.push({
                if let Some(default_expr) = &column.default_expr {
                    let (_expr, expr_type) = scalar_binder.bind(default_expr).await?;
                    let data_type = DataType::from(&schema_data_type);
                    if common_super_type(data_type.clone(), expr_type.clone()).is_none() {
                        return Err(ErrorCode::SemanticError(format!(
                            "column {name} is of type {} but default expression is of type {}",
                            data_type, expr_type
                        )));
                    }
                    Some(default_expr.to_string())
                } else {
                    None
                }
            });
            fields_comments.push(column.comment.clone().unwrap_or_default());
        }
        let schema = TableSchemaRefExt::create(fields);
        Self::validate_create_table_schema(&schema)?;
        Ok((schema, fields_default_expr, fields_comments))
    }

    async fn analyze_create_table_schema(
        &self,
        source: &CreateTableSource,
    ) -> Result<(TableSchemaRef, Vec<Option<String>>, Vec<String>)> {
        match source {
            CreateTableSource::Columns(columns) => {
                self.analyze_create_table_schema_by_columns(columns).await
            }
            CreateTableSource::Like {
                catalog,
                database,
                table,
            } => {
                let catalog = catalog
                    .as_ref()
                    .map(|catalog| normalize_identifier(catalog, &self.name_resolution_ctx).name)
                    .unwrap_or_else(|| self.ctx.get_current_catalog());
                let database = database.as_ref().map_or_else(
                    || self.ctx.get_current_database(),
                    |ident| normalize_identifier(ident, &self.name_resolution_ctx).name,
                );
                let table_name = normalize_identifier(table, &self.name_resolution_ctx).name;
                let table = self.ctx.get_table(&catalog, &database, &table_name).await?;

                if table.engine() == VIEW_ENGINE {
                    let query = table.get_table_info().options().get(QUERY).unwrap();
                    let mut planner = Planner::new(self.ctx.clone());
                    let (plan, _, _) = planner.plan_sql(query).await?;
                    Ok((infer_table_schema(&plan.schema())?, vec![], vec![]))
                } else {
                    Ok((table.schema(), vec![], table.field_comments().clone()))
                }
            }
        }
    }

    /// Validate the schema of the table to be created.
    fn validate_create_table_schema(schema: &TableSchemaRef) -> Result<()> {
        // Check if there are duplicated column names
        let mut name_set = HashSet::new();
        for field in schema.fields() {
            if !name_set.insert(field.name().clone()) {
                return Err(ErrorCode::BadArguments(format!(
                    "Duplicated column name: {}",
                    field.name()
                )));
            }
        }

        Ok(())
    }

    fn insert_table_option_with_validation(
        &self,
        options: &mut BTreeMap<String, String>,
        key: String,
        value: String,
    ) -> Result<()> {
        if is_reserved_opt_key(&key) {
            Err(ErrorCode::TableOptionInvalid(format!(
                "table option {key} reserved, please do not specify in the CREATE TABLE statement",
            )))
        } else if options.insert(key.clone(), value).is_some() {
            Err(ErrorCode::TableOptionInvalid(format!(
                "table option {key} duplicated"
            )))
        } else {
            Ok(())
        }
    }

    async fn analyze_cluster_keys(
        &mut self,
        cluster_by: &[Expr],
        schema: TableSchemaRef,
    ) -> Result<Vec<String>> {
        // Build a temporary BindContext to resolve the expr
        let mut bind_context = BindContext::new();
        for (index, field) in schema.fields().iter().enumerate() {
            let column = ColumnBinding {
                database_name: None,
                table_name: None,
                column_name: field.name().clone(),
                index,
                data_type: Box::new(DataType::from(field.data_type())),
                visibility: Visibility::Visible,
            };
            bind_context.columns.push(column);
        }
        let mut scalar_binder = ScalarBinder::new(
            &bind_context,
            self.ctx.clone(),
            &self.name_resolution_ctx,
            self.metadata.clone(),
            &[],
        );

        let mut cluster_keys = Vec::with_capacity(cluster_by.len());
        for cluster_by in cluster_by.iter() {
            let (cluster_key, _) = scalar_binder.bind(cluster_by).await?;
            let expr = cluster_key.as_expr_with_col_index()?;
            if is_expr_non_deterministic(&expr) {
                return Err(ErrorCode::InvalidClusterKeys(format!(
                    "Cluster by expression `{:#}` is not deterministic",
                    cluster_by
                )));
            }
            let mut cluster_by = cluster_by.clone();
            walk_expr_mut(
                &mut IdentifierNormalizer {
                    ctx: &self.name_resolution_ctx,
                },
                &mut cluster_by,
            );
            cluster_keys.push(format!("{:#}", &cluster_by));
        }

        Ok(cluster_keys)
    }
}

fn is_expr_non_deterministic(expr: &common_expression::Expr) -> bool {
    match expr {
        common_expression::Expr::Constant { .. } => false,
        common_expression::Expr::ColumnRef { .. } => false,
        common_expression::Expr::Cast { expr, .. } => is_expr_non_deterministic(expr),
        common_expression::Expr::FunctionCall { function, args, .. } => {
            function.signature.property.non_deterministic
                || args.iter().any(is_expr_non_deterministic)
        }
    }
}<|MERGE_RESOLUTION|>--- conflicted
+++ resolved
@@ -286,7 +286,6 @@
         self.bind_statement(bind_context, &stmt).await
     }
 
-<<<<<<< HEAD
     async fn check_database_exist(
         &mut self,
         catalog: &Option<Identifier<'_>>,
@@ -296,9 +295,6 @@
             Some(ctl) => ctl.to_string(),
             None => self.ctx.get_current_catalog(),
         };
-=======
-    async fn check_database_exist(&mut self, database: &Option<Identifier>) -> Result<String> {
->>>>>>> c7bd280b
         match database {
             None => Ok(self.ctx.get_current_database()),
             Some(ident) => {

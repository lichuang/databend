// Copyright 2022 Datafuse Labs.
//
// Licensed under the Apache License, Version 2.0 (the "License");
// you may not use this file except in compliance with the License.
// You may obtain a copy of the License at
//
//     http://www.apache.org/licenses/LICENSE-2.0
//
// Unless required by applicable law or agreed to in writing, software
// distributed under the License is distributed on an "AS IS" BASIS,
// WITHOUT WARRANTIES OR CONDITIONS OF ANY KIND, either express or implied.
// See the License for the specific language governing permissions and
// limitations under the License.

use std::collections::HashMap;
use std::fmt::Write;

use common_exception::ErrorCode;
use common_exception::Result;
use common_exception::Span;
use itertools::Itertools;

use crate::expression::Expr;
use crate::expression::Literal;
use crate::expression::RawExpr;
use crate::function::FunctionRegistry;
use crate::function::FunctionSignature;
use crate::types::decimal::DecimalSize;
use crate::types::number::NumberDataType;
use crate::types::number::NumberScalar;
use crate::types::DataType;
use crate::types::DecimalDataType;
use crate::AutoCastRules;
use crate::ColumnIndex;
use crate::Scalar;

pub fn check<Index: ColumnIndex>(
    ast: &RawExpr<Index>,
    fn_registry: &FunctionRegistry,
) -> Result<Expr<Index>> {
    match ast {
        RawExpr::Literal { span, lit } => {
            let (scalar, data_type) = check_literal(lit);
            Ok(Expr::Constant {
                span: *span,
                scalar,
                data_type,
            })
        }
        RawExpr::ColumnRef {
            span,
            id,
            data_type,
            display_name,
        } => Ok(Expr::ColumnRef {
            span: *span,
            id: id.clone(),
            data_type: data_type.clone(),
            display_name: display_name.clone(),
        }),
        RawExpr::Cast {
            span,
            is_try,
            expr,
            dest_type,
        } => {
            let expr = check(expr, fn_registry)?;
            check_cast(*span, *is_try, expr, dest_type, fn_registry)
        }
        RawExpr::FunctionCall {
            span,
            name,
            args,
            params,
        } => {
            let args_expr: Vec<_> = args
                .iter()
                .map(|arg| check(arg, fn_registry))
                .try_collect()?;
            check_function(*span, name, params, &args_expr, fn_registry)
        }
    }
}

pub fn check_literal(literal: &Literal) -> (Scalar, DataType) {
    match literal {
        Literal::Null => (Scalar::Null, DataType::Null),
        Literal::UInt8(v) => (
            Scalar::Number(NumberScalar::UInt8(*v)),
            DataType::Number(NumberDataType::UInt8),
        ),
        Literal::UInt16(v) => (
            Scalar::Number(NumberScalar::UInt16(*v)),
            DataType::Number(NumberDataType::UInt16),
        ),
        Literal::UInt32(v) => (
            Scalar::Number(NumberScalar::UInt32(*v)),
            DataType::Number(NumberDataType::UInt32),
        ),
        Literal::UInt64(v) => (
            Scalar::Number(NumberScalar::UInt64(*v)),
            DataType::Number(NumberDataType::UInt64),
        ),
        Literal::Int8(v) => (
            Scalar::Number(NumberScalar::Int8(*v)),
            DataType::Number(NumberDataType::Int8),
        ),
        Literal::Int16(v) => (
            Scalar::Number(NumberScalar::Int16(*v)),
            DataType::Number(NumberDataType::Int16),
        ),
        Literal::Int32(v) => (
            Scalar::Number(NumberScalar::Int32(*v)),
            DataType::Number(NumberDataType::Int32),
        ),
        Literal::Int64(v) => (
            Scalar::Number(NumberScalar::Int64(*v)),
            DataType::Number(NumberDataType::Int64),
        ),
        Literal::Float32(v) => (
            Scalar::Number(NumberScalar::Float32(*v)),
            DataType::Number(NumberDataType::Float32),
        ),
        Literal::Float64(v) => (
            Scalar::Number(NumberScalar::Float64(*v)),
            DataType::Number(NumberDataType::Float64),
        ),
        Literal::Boolean(v) => (Scalar::Boolean(*v), DataType::Boolean),
        Literal::String(v) => (Scalar::String(v.clone()), DataType::String),
    }
}

pub fn check_cast<Index: ColumnIndex>(
    span: Span,
    is_try: bool,
    expr: Expr<Index>,
    dest_type: &DataType,
    fn_registry: &FunctionRegistry,
) -> Result<Expr<Index>> {
    let wrapped_dest_type = if is_try {
        wrap_nullable_for_try_cast(span, dest_type)?
    } else {
        dest_type.clone()
    };

    if expr.data_type() == &wrapped_dest_type {
        Ok(expr)
    } else if expr.data_type().wrap_nullable() == wrapped_dest_type {
        Ok(Expr::Cast {
            span,
            is_try,
            expr: Box::new(expr),
            dest_type: wrapped_dest_type,
        })
    } else {
        // fast path to eval function for cast
        if let Some(cast_fn) = get_simple_cast_function(is_try, dest_type) {
            let params = if let DataType::Decimal(ty) = dest_type {
                vec![ty.precision() as usize, ty.scale() as usize]
            } else {
                vec![]
            };

            if let Ok(cast_expr) =
                check_function(span, &cast_fn, &params, &[expr.clone()], fn_registry)
            {
                if cast_expr.data_type() == &wrapped_dest_type {
                    return Ok(cast_expr);
                }
            }
        }

        Ok(Expr::Cast {
            span,
            is_try,
            expr: Box::new(expr),
            dest_type: wrapped_dest_type,
        })
    }
}

fn wrap_nullable_for_try_cast(span: Span, ty: &DataType) -> Result<DataType> {
    match ty {
        DataType::Null => Err(ErrorCode::from_string_no_backtrace(
            "TRY_CAST() to NULL is not supported".to_string(),
        )
        .set_span(span)),
        DataType::Nullable(ty) => wrap_nullable_for_try_cast(span, ty),
        DataType::Array(inner_ty) => Ok(DataType::Nullable(Box::new(DataType::Array(Box::new(
            wrap_nullable_for_try_cast(span, inner_ty)?,
        ))))),
        DataType::Tuple(fields_ty) => Ok(DataType::Nullable(Box::new(DataType::Tuple(
            fields_ty
                .iter()
                .map(|ty| wrap_nullable_for_try_cast(span, ty))
                .collect::<Result<Vec<_>>>()?,
        )))),
        _ => Ok(DataType::Nullable(Box::new(ty.clone()))),
    }
}

pub fn check_function<Index: ColumnIndex>(
    span: Span,
    name: &str,
    params: &[usize],
    args: &[Expr<Index>],
    fn_registry: &FunctionRegistry,
) -> Result<Expr<Index>> {
    if let Some(original_fn_name) = fn_registry.aliases.get(name) {
        return check_function(span, original_fn_name, params, args, fn_registry);
    }

    let candidates = fn_registry.search_candidates(name, params, args);

    if candidates.is_empty() && !fn_registry.contains(name) {
        return Err(
            ErrorCode::UnknownFunction(format!("function `{name}` does not exist")).set_span(span),
        );
    }

    let auto_cast_rules = fn_registry.get_auto_cast_rules(name);

    let mut fail_resaons = Vec::with_capacity(candidates.len());
    for (id, func) in &candidates {
        match try_check_function(span, args, &func.signature, auto_cast_rules, fn_registry) {
            Ok((checked_args, return_type, generics)) => {
                return Ok(Expr::FunctionCall {
                    span,
                    id: id.clone(),
                    function: func.clone(),
                    generics,
                    args: checked_args,
                    return_type,
                });
            }
            Err(err) => fail_resaons.push(err),
        }
    }

    let mut msg = if params.is_empty() {
        format!(
            "no overload satisfies `{name}({})`",
            args.iter()
                .map(|arg| arg.data_type().to_string())
                .join(", ")
        )
    } else {
        format!(
            "no overload satisfies `{name}({})({})`",
            params.iter().join(", "),
            args.iter()
                .map(|arg| arg.data_type().to_string())
                .join(", ")
        )
    };
    if !candidates.is_empty() {
        let candidates_sig: Vec<_> = candidates
            .iter()
            .map(|(_, func)| func.signature.to_string())
            .collect();

        let max_len = candidates_sig.iter().map(|s| s.len()).max().unwrap_or(0);

        let candidates_fail_reason = candidates_sig
            .into_iter()
            .zip(fail_resaons)
            .map(|(sig, err)| format!("  {sig:<max_len$}  : {}", err.message()))
            .join("\n");

        write!(
            &mut msg,
            "\n\nhas tried possible overloads:\n{}",
            candidates_fail_reason
        )
        .unwrap();
    };

    Err(ErrorCode::SemanticError(msg).set_span(span))
}

#[derive(Debug)]
pub struct Substitution(pub HashMap<usize, DataType>);

impl Substitution {
    pub fn empty() -> Self {
        Substitution(HashMap::new())
    }

    pub fn equation(idx: usize, ty: DataType) -> Self {
        let mut subst = Self::empty();
        subst.0.insert(idx, ty);
        subst
    }

    pub fn merge(mut self, other: Self, auto_cast_rules: AutoCastRules) -> Result<Self> {
        for (idx, ty2) in other.0 {
            if let Some(ty1) = self.0.remove(&idx) {
                let common_ty = common_super_type(ty2.clone(), ty1.clone(), auto_cast_rules)
                    .ok_or_else(|| {
                        ErrorCode::from_string_no_backtrace(format!(
                            "unable to find a common super type for `{ty1}` and `{ty2}`"
                        ))
                    })?;
                self.0.insert(idx, common_ty);
            } else {
                self.0.insert(idx, ty2);
            }
        }

        Ok(self)
    }

    pub fn apply(&self, ty: &DataType) -> Result<DataType> {
        match ty {
            DataType::Generic(idx) => self.0.get(idx).cloned().ok_or_else(|| {
                ErrorCode::from_string_no_backtrace(format!("unbound generic type `T{idx}`"))
            }),
            DataType::Nullable(box ty) => Ok(DataType::Nullable(Box::new(self.apply(ty)?))),
            DataType::Array(box ty) => Ok(DataType::Array(Box::new(self.apply(ty)?))),
<<<<<<< HEAD
            DataType::Map(box ty) => match ty {
                DataType::Tuple(fields_ty) => {
                    let fields_ty = fields_ty
                        .iter()
                        .map(|field_ty| self.apply(field_ty))
                        .collect::<Result<_>>()?;
                    let inner_ty = DataType::Tuple(fields_ty);
                    Ok(DataType::Map(Box::new(inner_ty)))
                }
                _ => unreachable!(),
            },
=======
            DataType::Map(box ty) => {
                let inner_ty = self.apply(ty)?;
                Ok(DataType::Map(Box::new(inner_ty)))
            }
>>>>>>> a66e33ae
            DataType::Tuple(fields_ty) => {
                let fields_ty = fields_ty
                    .iter()
                    .map(|field_ty| self.apply(field_ty))
                    .collect::<Result<_>>()?;
                Ok(DataType::Tuple(fields_ty))
            }
            ty => Ok(ty.clone()),
        }
    }
}

#[allow(clippy::type_complexity)]
pub fn try_check_function<Index: ColumnIndex>(
    span: Span,
    args: &[Expr<Index>],
    sig: &FunctionSignature,
    auto_cast_rules: AutoCastRules,
    fn_registry: &FunctionRegistry,
) -> Result<(Vec<Expr<Index>>, DataType, Vec<DataType>)> {
    let subst = try_unify_signature(
        args.iter().map(Expr::data_type),
        sig.args_type.iter(),
        auto_cast_rules,
    )?;

    let checked_args = args
        .iter()
        .zip(&sig.args_type)
        .map(|(arg, sig_type)| {
            let sig_type = subst.apply(sig_type)?;
            let is_try = fn_registry.is_auto_try_cast_rule(arg.data_type(), &sig_type);
            check_cast(span, is_try, arg.clone(), &sig_type, fn_registry)
        })
        .collect::<Result<Vec<_>>>()?;

    let return_type = subst.apply(&sig.return_type)?;

    let generics = subst
        .0
        .keys()
        .cloned()
        .max()
        .map(|max_generic_idx| {
            (0..max_generic_idx + 1)
                .map(|idx| match subst.0.get(&idx) {
                    Some(ty) => Ok(ty.clone()),
                    None => Err(ErrorCode::from_string_no_backtrace(format!(
                        "unable to resolve generic T{idx}"
                    ))),
                })
                .collect::<Result<Vec<_>>>()
        })
        .unwrap_or_else(|| Ok(vec![]))?;

    Ok((checked_args, return_type, generics))
}

pub fn try_unify_signature(
    src_tys: impl IntoIterator<Item = &DataType> + ExactSizeIterator,
    dest_tys: impl IntoIterator<Item = &DataType> + ExactSizeIterator,
    auto_cast_rules: AutoCastRules,
) -> Result<Substitution> {
    assert_eq!(src_tys.len(), dest_tys.len());

    let substs = src_tys
        .into_iter()
        .zip(dest_tys)
        .map(|(src_ty, dest_ty)| unify(src_ty, dest_ty, auto_cast_rules))
        .collect::<Result<Vec<_>>>()?;

    Ok(substs
        .into_iter()
        .try_reduce(|subst1, subst2| subst1.merge(subst2, auto_cast_rules))?
        .unwrap_or_else(Substitution::empty))
}

pub fn unify(
    src_ty: &DataType,
    dest_ty: &DataType,
    auto_cast_rules: AutoCastRules,
) -> Result<Substitution> {
    match (src_ty, dest_ty) {
        (DataType::Generic(_), _) => Err(ErrorCode::from_string_no_backtrace(
            "source type {src_ty} must not contain generic type".to_string(),
        )),
        (ty, DataType::Generic(_)) if ty.has_generic() => Err(ErrorCode::from_string_no_backtrace(
            "source type {src_ty} must not contain generic type".to_string(),
        )),
        (ty, DataType::Generic(idx)) => Ok(Substitution::equation(*idx, ty.clone())),
        (src_ty, dest_ty) if can_auto_cast_to(src_ty, dest_ty, auto_cast_rules) => {
            Ok(Substitution::empty())
        }
        (DataType::Null, DataType::Nullable(_)) => Ok(Substitution::empty()),
        (DataType::EmptyArray, DataType::Array(_)) => Ok(Substitution::empty()),
        (DataType::EmptyMap, DataType::Map(_)) => Ok(Substitution::empty()),
        (DataType::Nullable(src_ty), DataType::Nullable(dest_ty)) => {
            unify(src_ty, dest_ty, auto_cast_rules)
        }
        (src_ty, DataType::Nullable(dest_ty)) => unify(src_ty, dest_ty, auto_cast_rules),
        (DataType::Array(src_ty), DataType::Array(dest_ty)) => {
            unify(src_ty, dest_ty, auto_cast_rules)
        }
        (DataType::Map(box src_ty), DataType::Map(box dest_ty)) => match (src_ty, dest_ty) {
            (DataType::Tuple(_), DataType::Tuple(_)) => unify(src_ty, dest_ty, auto_cast_rules),
            (_, _) => unreachable!(),
        },
        (DataType::Tuple(src_tys), DataType::Tuple(dest_tys))
            if src_tys.len() == dest_tys.len() =>
        {
            let substs = src_tys
                .iter()
                .zip(dest_tys)
                .map(|(src_ty, dest_ty)| unify(src_ty, dest_ty, auto_cast_rules))
                .collect::<Result<Vec<_>>>()?;
            let subst = substs
                .into_iter()
                .try_reduce(|subst1, subst2| subst1.merge(subst2, auto_cast_rules))?
                .unwrap_or_else(Substitution::empty);
            Ok(subst)
        }
        _ => Err(ErrorCode::from_string_no_backtrace(format!(
            "unable to unify `{}` with `{}`",
            src_ty, dest_ty
        ))),
    }
}

pub fn can_auto_cast_to(
    src_ty: &DataType,
    dest_ty: &DataType,
    auto_cast_rules: AutoCastRules,
) -> bool {
    match (src_ty, dest_ty) {
        (src_ty, dest_ty) if src_ty == dest_ty => true,
        (src_ty, dest_ty)
            if auto_cast_rules
                .iter()
                .any(|(src, dest)| src == src_ty && dest == dest_ty) =>
        {
            true
        }
        (DataType::Null, DataType::Nullable(_)) => true,
        (DataType::EmptyArray, DataType::Array(_)) => true,
        (DataType::EmptyMap, DataType::Map(_)) => true,
        (DataType::Nullable(src_ty), DataType::Nullable(dest_ty)) => {
            can_auto_cast_to(src_ty, dest_ty, auto_cast_rules)
        }
        (src_ty, DataType::Nullable(dest_ty)) => can_auto_cast_to(src_ty, dest_ty, auto_cast_rules),
        (DataType::Array(src_ty), DataType::Array(dest_ty)) => {
            can_auto_cast_to(src_ty, dest_ty, auto_cast_rules)
        }
        (DataType::Map(box src_ty), DataType::Map(box dest_ty)) => match (src_ty, dest_ty) {
            (DataType::Tuple(_), DataType::Tuple(_)) => {
                can_auto_cast_to(src_ty, dest_ty, auto_cast_rules)
            }
            (_, _) => unreachable!(),
        },
        (DataType::Tuple(src_tys), DataType::Tuple(dest_tys))
            if src_tys.len() == dest_tys.len() =>
        {
            src_tys
                .iter()
                .zip(dest_tys)
                .all(|(src_ty, dest_ty)| can_auto_cast_to(src_ty, dest_ty, auto_cast_rules))
        }
        (DataType::Number(_), DataType::Decimal(_)) => true,
        (DataType::Decimal(x), DataType::Decimal(y)) => x.precision() <= y.precision(),
        _ => false,
    }
}

pub fn common_super_type(
    ty1: DataType,
    ty2: DataType,
    auto_cast_rules: AutoCastRules,
) -> Option<DataType> {
    match (ty1, ty2) {
        (ty1, ty2) if can_auto_cast_to(&ty1, &ty2, auto_cast_rules) => Some(ty2),
        (ty1, ty2) if can_auto_cast_to(&ty2, &ty1, auto_cast_rules) => Some(ty1),
        (DataType::Null, ty @ DataType::Nullable(_))
        | (ty @ DataType::Nullable(_), DataType::Null) => Some(ty),
        (DataType::Null, ty) | (ty, DataType::Null) => Some(DataType::Nullable(Box::new(ty))),
        (DataType::Nullable(box ty1), DataType::Nullable(box ty2))
        | (DataType::Nullable(box ty1), ty2)
        | (ty1, DataType::Nullable(box ty2)) => Some(DataType::Nullable(Box::new(
            common_super_type(ty1, ty2, auto_cast_rules)?,
        ))),
        (DataType::EmptyArray, ty @ DataType::Array(_))
        | (ty @ DataType::Array(_), DataType::EmptyArray) => Some(ty),
        (DataType::Array(box ty1), DataType::Array(box ty2)) => Some(DataType::Array(Box::new(
            common_super_type(ty1, ty2, auto_cast_rules)?,
        ))),
        (DataType::EmptyMap, ty @ DataType::Map(_))
        | (ty @ DataType::Map(_), DataType::EmptyMap) => Some(ty),
        (DataType::Map(box ty1), DataType::Map(box ty2)) => Some(DataType::Map(Box::new(
            common_super_type(ty1, ty2, auto_cast_rules)?,
        ))),
        (DataType::Tuple(tys1), DataType::Tuple(tys2)) if tys1.len() == tys2.len() => {
            let tys = tys1
                .into_iter()
                .zip(tys2)
                .map(|(ty1, ty2)| common_super_type(ty1, ty2, auto_cast_rules))
                .collect::<Option<Vec<_>>>()?;
            Some(DataType::Tuple(tys))
        }
        (DataType::Number(_), DataType::Decimal(ty))
        | (DataType::Decimal(ty), DataType::Number(_)) => {
            let max_precision = ty.max_precision();
            let scale = ty.scale();

            DecimalDataType::from_size(DecimalSize {
                precision: max_precision,
                scale,
            })
            .ok()
            .map(DataType::Decimal)
        }

        (DataType::Decimal(a), DataType::Decimal(b)) => {
            let ty = DecimalDataType::binary_result_type(&a, &b, false, false, true).ok();
            ty.map(DataType::Decimal)
        }

        (ty1, ty2) => {
            let ty1_can_cast_to = auto_cast_rules
                .iter()
                .filter(|(src, _)| *src == ty1)
                .map(|(_, dest)| dest)
                .collect::<Vec<_>>();
            let ty2_can_cast_to = auto_cast_rules
                .iter()
                .filter(|(src, _)| *src == ty2)
                .map(|(_, dest)| dest)
                .collect::<Vec<_>>();
            ty1_can_cast_to
                .into_iter()
                .find(|ty| ty2_can_cast_to.contains(ty))
                .cloned()
        }
    }
}

pub fn get_simple_cast_function(is_try: bool, dest_type: &DataType) -> Option<String> {
    let function_name = if dest_type.is_decimal() {
        "to_decimal".to_owned()
    } else {
        format!("to_{}", dest_type.to_string().to_lowercase())
    };

    if is_simple_cast_function(&function_name) {
        let prefix = if is_try { "try_" } else { "" };
        Some(format!("{prefix}{function_name}"))
    } else {
        None
    }
}

pub const ALL_SIMPLE_CAST_FUNCTIONS: &[&str] = &[
    "to_string",
    "to_uint8",
    "to_uint16",
    "to_uint32",
    "to_uint64",
    "to_int8",
    "to_int16",
    "to_int32",
    "to_int64",
    "to_float32",
    "to_float64",
    "to_timestamp",
    "to_date",
    "to_variant",
    "to_boolean",
    "to_decimal",
];

pub fn is_simple_cast_function(name: &str) -> bool {
    ALL_SIMPLE_CAST_FUNCTIONS.contains(&name)
}<|MERGE_RESOLUTION|>--- conflicted
+++ resolved
@@ -317,24 +317,10 @@
             }),
             DataType::Nullable(box ty) => Ok(DataType::Nullable(Box::new(self.apply(ty)?))),
             DataType::Array(box ty) => Ok(DataType::Array(Box::new(self.apply(ty)?))),
-<<<<<<< HEAD
-            DataType::Map(box ty) => match ty {
-                DataType::Tuple(fields_ty) => {
-                    let fields_ty = fields_ty
-                        .iter()
-                        .map(|field_ty| self.apply(field_ty))
-                        .collect::<Result<_>>()?;
-                    let inner_ty = DataType::Tuple(fields_ty);
-                    Ok(DataType::Map(Box::new(inner_ty)))
-                }
-                _ => unreachable!(),
-            },
-=======
             DataType::Map(box ty) => {
                 let inner_ty = self.apply(ty)?;
                 Ok(DataType::Map(Box::new(inner_ty)))
             }
->>>>>>> a66e33ae
             DataType::Tuple(fields_ty) => {
                 let fields_ty = fields_ty
                     .iter()

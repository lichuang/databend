--- conflicted
+++ resolved
@@ -69,27 +69,7 @@
     }
 }
 
-<<<<<<< HEAD
 pub struct DataBlock {}
-=======
-impl Versioned<0> for v1::TableSnapshotStatistics {}
-
-pub enum TableSnapshotStatisticsVersion {
-    V0(PhantomData<v1::TableSnapshotStatistics>),
-}
-
-impl TableSnapshotStatisticsVersion {
-    pub fn version(&self) -> u64 {
-        match self {
-            TableSnapshotStatisticsVersion::V0(a) => Self::ver(a),
-        }
-    }
-
-    fn ver<const V: u64, T: Versioned<V>>(_v: &PhantomData<T>) -> u64 {
-        V
-    }
-}
->>>>>>> 48077712
 
 impl Versioned<0> for DataBlock {}
 

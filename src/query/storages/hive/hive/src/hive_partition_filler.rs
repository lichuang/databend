// Copyright 2022 Datafuse Labs.
//
// Licensed under the Apache License, Version 2.0 (the "License");
// you may not use this file except in compliance with the License.
// You may obtain a copy of the License at
//
//     http://www.apache.org/licenses/LICENSE-2.0
//
// Unless required by applicable law or agreed to in writing, software
// distributed under the License is distributed on an "AS IS" BASIS,
// WITHOUT WARRANTIES OR CONDITIONS OF ANY KIND, either express or implied.
// See the License for the specific language governing permissions and
// limitations under the License.

use std::sync::Arc;

use common_exception::ErrorCode;
use common_exception::Result;
use common_expression::types::AnyType;
use common_expression::types::DataType;
use common_expression::types::NumberDataType;
use common_expression::with_number_mapped_type;
use common_expression::with_number_type;
use common_expression::Chunk;
<<<<<<< HEAD
use common_expression::ColumnRef;
use common_expression::ConstColumn;
=======
>>>>>>> 7454761d
use common_expression::DataField;
use common_expression::Scalar;
use common_expression::Value;

use crate::hive_partition::HivePartInfo;
<<<<<<< HEAD
use crate::utils::str_field_to_scalar;
=======
use crate::utils::str_field_to_column;
>>>>>>> 7454761d

#[derive(Debug, Clone)]
pub struct HivePartitionFiller {
    pub partition_fields: Vec<DataField>,
}

impl HivePartitionFiller {
    pub fn create(partition_fields: Vec<DataField>) -> Self {
        HivePartitionFiller { partition_fields }
    }

    fn generate_column(
        &self,
        num_rows: usize,
        value: String,
        field: &DataField,
    ) -> Result<Value<AnyType>> {
<<<<<<< HEAD
        let scalar = str_field_to_scalar(value.as_str(), field.data_type())?;
        Ok(Value::Scalar(scalar))
=======
        let column = str_field_to_column(num_rows, value, field.data_type())?;
        Ok(Value::Column(column))
>>>>>>> 7454761d
    }

    fn extract_partition_values(&self, hive_part: &HivePartInfo) -> Result<Vec<String>> {
        let partition_map = hive_part.get_partition_map();

        let mut partition_values = vec![];
        for field in self.partition_fields.iter() {
            match partition_map.get(field.name()) {
                Some(v) => partition_values.push(v.to_string()),
                None => {
                    return Err(ErrorCode::TableInfoError(format!(
                        "could't find hive partition info :{}, hive partition maps:{:?}",
                        field.name(),
                        partition_map
                    )));
                }
            };
        }
        Ok(partition_values)
    }

    pub fn fill_data(
        &self,
        mut chunk: Chunk,
        part: &HivePartInfo,
        origin_num_rows: usize,
    ) -> Result<Chunk> {
        let data_values = self.extract_partition_values(part)?;

        // create column, create datafiled
        let mut num_rows = chunk.num_rows();
        if num_rows == 0 {
            num_rows = origin_num_rows;
        }
        for (i, field) in self.partition_fields.iter().enumerate() {
            let value = &data_values[i];
            let column = self.generate_column(num_rows, value.clone(), field)?;
            chunk.add_column(column, field.data_type().clone());
        }
        Ok(chunk)
    }
}<|MERGE_RESOLUTION|>--- conflicted
+++ resolved
@@ -22,21 +22,12 @@
 use common_expression::with_number_mapped_type;
 use common_expression::with_number_type;
 use common_expression::Chunk;
-<<<<<<< HEAD
-use common_expression::ColumnRef;
-use common_expression::ConstColumn;
-=======
->>>>>>> 7454761d
 use common_expression::DataField;
 use common_expression::Scalar;
 use common_expression::Value;
 
 use crate::hive_partition::HivePartInfo;
-<<<<<<< HEAD
-use crate::utils::str_field_to_scalar;
-=======
 use crate::utils::str_field_to_column;
->>>>>>> 7454761d
 
 #[derive(Debug, Clone)]
 pub struct HivePartitionFiller {
@@ -54,13 +45,8 @@
         value: String,
         field: &DataField,
     ) -> Result<Value<AnyType>> {
-<<<<<<< HEAD
-        let scalar = str_field_to_scalar(value.as_str(), field.data_type())?;
-        Ok(Value::Scalar(scalar))
-=======
         let column = str_field_to_column(num_rows, value, field.data_type())?;
         Ok(Value::Column(column))
->>>>>>> 7454761d
     }
 
     fn extract_partition_values(&self, hive_part: &HivePartInfo) -> Result<Vec<String>> {

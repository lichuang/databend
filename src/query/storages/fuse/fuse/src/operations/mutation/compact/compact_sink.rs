// Copyright 2022 Datafuse Labs.
//
// Licensed under the Apache License, Version 2.0 (the "License");
// you may not use this file except in compliance with the License.
// You may obtain a copy of the License at
//
//     http://www.apache.org/licenses/LICENSE-2.0
//
// Unless required by applicable law or agreed to in writing, software
// distributed under the License is distributed on an "AS IS" BASIS,
// WITHOUT WARRANTIES OR CONDITIONS OF ANY KIND, either express or implied.
// See the License for the specific language governing permissions and
// limitations under the License.

use std::any::Any;
use std::sync::Arc;

use common_catalog::table::Table;
use common_catalog::table::TableExt;
use common_catalog::table_context::TableContext;
use common_exception::ErrorCode;
use common_exception::Result;
use common_expression::ChunkMetaInfos;
use common_pipeline_core::processors::processor::ProcessorPtr;
use common_storages_table_meta::meta::Location;
use common_storages_table_meta::meta::SegmentInfo;
use common_storages_table_meta::meta::Statistics;
use common_storages_table_meta::meta::TableSnapshot;
use common_storages_table_meta::meta::Versioned;
use itertools::Itertools;
use opendal::Operator;

use super::BlockCompactMutator;
use super::CompactSinkMeta;
use crate::io::SegmentsIO;
use crate::io::TableMetaLocationGenerator;
use crate::metrics::metrics_inc_commit_mutation_resolvable_conflict;
use crate::metrics::metrics_inc_commit_mutation_retry;
use crate::metrics::metrics_inc_commit_mutation_success;
use crate::metrics::metrics_inc_commit_mutation_unresolvable_conflict;
use crate::operations::commit::Conflict;
use crate::operations::commit::MutatorConflictDetector;
use crate::operations::mutation::AbortOperation;
use crate::pipelines::processors::port::InputPort;
use crate::pipelines::processors::processor::Event;
use crate::pipelines::processors::Processor;
use crate::statistics::reducers::merge_statistics_mut;
use crate::FuseTable;

const MAX_RETRIES: u64 = 10;

enum State {
    None,
    GatherSegment,
    GenerateSnapshot(Vec<Location>),
    RefreshTable,
    DetectConfilct(Arc<TableSnapshot>),
    TryCommit(TableSnapshot),
    AbortOperation,
    Finish,
}

// Gathers all the segments and commits to the meta server.
pub struct CompactSink {
    state: State,

    ctx: Arc<dyn TableContext>,
    dal: Operator,
    location_gen: TableMetaLocationGenerator,

    table: Arc<dyn Table>,
    base_snapshot: Arc<TableSnapshot>,
    // locations all the merged segments.
    merged_segments: Vec<Location>,
    // summarised statistics of all the merged segments.
    merged_statistics: Statistics,
    // The order of the base segments in snapshot.
    indices: Vec<usize>,

    retries: u64,
    abort_operation: AbortOperation,

    inputs: Vec<Arc<InputPort>>,
<<<<<<< HEAD
    input_data: ChunkMetaInfos,
=======
    input_metas: BlockMetaInfos,
>>>>>>> 38d56645
    cur_input_index: usize,
}

impl CompactSink {
    pub fn try_create(
        table: &FuseTable,
        mutator: BlockCompactMutator,
        inputs: Vec<Arc<InputPort>>,
    ) -> Result<ProcessorPtr> {
        Ok(ProcessorPtr::create(Box::new(CompactSink {
            state: State::None,
            ctx: mutator.ctx,
            dal: mutator.operator,
            location_gen: table.meta_location_generator.clone(),
            table: Arc::new(table.clone()),
            base_snapshot: mutator.compact_params.base_snapshot,
            merged_segments: mutator.unchanged_segment_locations,
            merged_statistics: mutator.unchanged_segment_statistics,
            indices: mutator.unchanged_segment_indices,
            retries: 0,
            abort_operation: AbortOperation::default(),
            inputs,
            input_metas: Vec::new(),
            cur_input_index: 0,
        })))
    }

    fn get_current_input(&mut self) -> Option<Arc<InputPort>> {
        let mut finished = true;
        let mut index = self.cur_input_index;

        loop {
            let input = &self.inputs[index];

            if !input.is_finished() {
                finished = false;
                input.set_need_data();

                if input.has_data() {
                    self.cur_input_index = index;
                    return Some(input.clone());
                }
            }

            index += 1;
            if index == self.inputs.len() {
                index = 0;
            }

            if index == self.cur_input_index {
                return match finished {
                    true => Some(input.clone()),
                    false => None,
                };
            }
        }
    }
}

#[async_trait::async_trait]
impl Processor for CompactSink {
    fn name(&self) -> String {
        "CompactSink".to_string()
    }

    fn as_any(&mut self) -> &mut dyn Any {
        self
    }

    fn event(&mut self) -> Result<Event> {
        if matches!(&self.state, State::GatherSegment | State::DetectConfilct(_)) {
            return Ok(Event::Sync);
        }

        if matches!(
            &self.state,
            State::GenerateSnapshot(_)
                | State::TryCommit(_)
                | State::RefreshTable
                | State::AbortOperation
        ) {
            return Ok(Event::Async);
        }

        if matches!(self.state, State::Finish) {
            return Ok(Event::Finished);
        }

        let current_input = self.get_current_input();
        if let Some(cur_input) = current_input {
            if cur_input.is_finished() {
                self.state = State::GatherSegment;
                return Ok(Event::Sync);
            }

            let input_meta = cur_input
                .pull_data()
                .unwrap()?
                .get_meta()
                .cloned()
                .ok_or_else(|| ErrorCode::Internal("No block meta. It's a bug"))?;
            self.input_metas.push(input_meta);
            cur_input.set_need_data();
        }
        Ok(Event::NeedData)
    }

    fn process(&mut self) -> Result<()> {
        match std::mem::replace(&mut self.state, State::None) {
            State::GatherSegment => {
                let metas = std::mem::take(&mut self.input_metas);
                let mut merged_segments = std::mem::take(&mut self.merged_segments);
                for v in metas.iter() {
                    let meta = CompactSinkMeta::from_meta(v)?;
                    self.abort_operation.merge(&meta.abort_operation);
                    merged_segments.push((meta.segment_location.clone(), SegmentInfo::VERSION));
                    self.indices.push(meta.order);
                    merge_statistics_mut(&mut self.merged_statistics, &meta.segment_info.summary)?;
                }

                self.merged_segments = merged_segments
                    .into_iter()
                    .zip(self.indices.iter())
                    .sorted_by_key(|&(_, r)| *r)
                    .map(|(l, _)| l)
                    .collect();

                self.state = State::GenerateSnapshot(vec![]);
            }
            State::DetectConfilct(latest_snapshot) => {
                // Check if there is only insertion during the operation.
                match MutatorConflictDetector::detect_conflicts(
                    self.base_snapshot.as_ref(),
                    latest_snapshot.as_ref(),
                ) {
                    Conflict::Unresolvable => {
                        metrics_inc_commit_mutation_unresolvable_conflict();
                        self.state = State::AbortOperation;
                    }
                    Conflict::ResolvableAppend(range_of_newly_append) => {
                        tracing::info!("resolvable conflicts detected");
                        metrics_inc_commit_mutation_resolvable_conflict();

                        self.retries += 1;
                        metrics_inc_commit_mutation_retry();

                        self.state = State::GenerateSnapshot(
                            latest_snapshot.segments[range_of_newly_append].to_owned(),
                        );
                        self.base_snapshot = latest_snapshot;
                    }
                }
            }
            _ => return Err(ErrorCode::Internal("It's a bug.")),
        }
        Ok(())
    }

    async fn async_process(&mut self) -> Result<()> {
        match std::mem::replace(&mut self.state, State::None) {
            State::GenerateSnapshot(appended_segments) => {
                let mut new_snapshot = TableSnapshot::from_previous(&self.base_snapshot);
                if !appended_segments.is_empty() {
                    self.merged_segments = appended_segments
                        .iter()
                        .chain(self.merged_segments.iter())
                        .cloned()
                        .collect();
                    let segments_io = SegmentsIO::create(self.ctx.clone(), self.dal.clone());
                    let append_segment_infos =
                        segments_io.read_segments(&appended_segments).await?;
                    for result in append_segment_infos.into_iter() {
                        let appended_segment = result?;
                        merge_statistics_mut(
                            &mut self.merged_statistics,
                            &appended_segment.summary,
                        )?;
                    }
                }
                new_snapshot.segments = self.merged_segments.clone();
                new_snapshot.summary = self.merged_statistics.clone();
                self.state = State::TryCommit(new_snapshot);
            }
            State::TryCommit(new_snapshot) => {
                let table_info = self.table.get_table_info();
                match FuseTable::commit_to_meta_server(
                    self.ctx.as_ref(),
                    table_info,
                    &self.location_gen,
                    new_snapshot,
                    &self.dal,
                )
                .await
                {
                    Err(e) if e.code() == ErrorCode::TABLE_VERSION_MISMATCHED => {
                        if self.retries < MAX_RETRIES {
                            self.state = State::RefreshTable;
                        } else {
                            tracing::error!(
                                "commit mutation failed after {} retries",
                                self.retries
                            );
                            self.state = State::AbortOperation;
                        }
                    }
                    Err(e) => return Err(e),
                    Ok(_) => {
                        metrics_inc_commit_mutation_success();
                        self.state = State::Finish;
                    }
                };
            }
            State::RefreshTable => {
                self.table = self.table.refresh(self.ctx.as_ref()).await?;
                let fuse_table = FuseTable::try_from_table(self.table.as_ref())?.to_owned();
                let latest_snapshot = fuse_table.read_table_snapshot().await?.ok_or_else(|| {
                    ErrorCode::Internal(
                        "mutation meets empty snapshot during conflict reconciliation",
                    )
                })?;
                self.state = State::DetectConfilct(latest_snapshot);
            }
            State::AbortOperation => {
                let op = self.abort_operation.clone();
                op.abort(self.ctx.clone(), self.dal.clone()).await?;
                return Err(ErrorCode::StorageOther(
                    "mutation conflicts, concurrent mutation detected while committing segment compaction operation",
                ));
            }
            _ => return Err(ErrorCode::Internal("It's a bug.")),
        }
        Ok(())
    }
}<|MERGE_RESOLUTION|>--- conflicted
+++ resolved
@@ -81,11 +81,7 @@
     abort_operation: AbortOperation,
 
     inputs: Vec<Arc<InputPort>>,
-<<<<<<< HEAD
     input_data: ChunkMetaInfos,
-=======
-    input_metas: BlockMetaInfos,
->>>>>>> 38d56645
     cur_input_index: usize,
 }
 
@@ -108,7 +104,7 @@
             retries: 0,
             abort_operation: AbortOperation::default(),
             inputs,
-            input_metas: Vec::new(),
+            input_data: Vec::new(),
             cur_input_index: 0,
         })))
     }

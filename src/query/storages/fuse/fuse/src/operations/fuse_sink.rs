--- conflicted
+++ resolved
@@ -20,16 +20,11 @@
 use common_arrow::parquet::compression::CompressionOptions;
 use common_cache::Cache;
 use common_catalog::table_context::TableContext;
-<<<<<<< HEAD
-=======
-use common_datablocks::serialize_to_parquet_with_compression;
-use common_datablocks::BlockCompactThresholds;
-use common_datablocks::DataBlock;
->>>>>>> 6ced33dc
 use common_exception::ErrorCode;
 use common_exception::Result;
 use common_expression::serialize_chunks;
 use common_expression::serialize_chunks_with_compression;
+use common_expression::serialize_to_parquet_with_compression;
 use common_expression::Chunk;
 use common_expression::ChunkCompactThresholds;
 use common_pipeline_core::processors::port::OutputPort;
@@ -134,12 +129,8 @@
         data_accessor: Operator,
         meta_locations: TableMetaLocationGenerator,
         cluster_stats_gen: ClusterStatsGenerator,
-<<<<<<< HEAD
         thresholds: ChunkCompactThresholds,
-=======
-        thresholds: BlockCompactThresholds,
         storage_format: FuseStorageFormat,
->>>>>>> 6ced33dc
         output: Option<Arc<OutputPort>>,
     ) -> Result<ProcessorPtr> {
         Ok(ProcessorPtr::create(Box::new(FuseTableSink {
@@ -224,30 +215,17 @@
                 //     Some(column_distinct_count),
                 // )?;
                 // we need a configuration of block size threshold here
-<<<<<<< HEAD
+
                 // let mut data = Vec::with_capacity(100 * 1024 * 1024);
-                // let schema = block.schema().clone();
-                // let (size, meta_data) = serialize_data_blocks(vec![block], &schema, &mut data)?;
+                // let (size, meta_data) = io::write_block(self.storage_format, block, &mut data)?;
 
                 // self.state = State::Serialized {
                 //     data,
                 //     size,
                 //     block_statistics,
-                //     meta_data: Box::new(meta_data),
+                //     meta_data,
                 //     bloom_index_state,
                 // };
-=======
-                let mut data = Vec::with_capacity(100 * 1024 * 1024);
-                let (size, meta_data) = io::write_block(self.storage_format, block, &mut data)?;
-
-                self.state = State::Serialized {
-                    data,
-                    size,
-                    block_statistics,
-                    meta_data,
-                    bloom_index_state,
-                };
->>>>>>> 6ced33dc
             }
             State::GenerateSegment => {
                 let acc = std::mem::take(&mut self.accumulator);

--- conflicted
+++ resolved
@@ -48,13 +48,7 @@
         ctx.get_catalogs(),
         Arc::new(RwLock::new(Metadata::create())),
     );
-
-<<<<<<< HEAD
-    let plan = binder.bind(&stmts[0]).await?;
-=======
     let plan = binder.bind(&stmt).await?;
-    let mut heuristic_opt = HeuristicOptimizer::new(RuleList::create(suite.rules.clone())?);
->>>>>>> 3caf0356
 
     let result = match plan {
         Plan::Query {

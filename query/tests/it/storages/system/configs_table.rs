// Copyright 2021 Datafuse Labs.
//
// Licensed under the Apache License, Version 2.0 (the "License");
// you may not use this file except in compliance with the License.
// You may obtain a copy of the License at
//
//     http://www.apache.org/licenses/LICENSE-2.0
//
// Unless required by applicable law or agreed to in writing, software
// distributed under the License is distributed on an "AS IS" BASIS,
// WITHOUT WARRANTIES OR CONDITIONS OF ANY KIND, either express or implied.
// See the License for the specific language governing permissions and
// limitations under the License.

use std::sync::Arc;

use common_base::tokio;
use common_exception::Result;
use databend_query::configs::Config;
use databend_query::storages::system::ConfigsTable;
use databend_query::storages::Table;
use databend_query::storages::ToReadDataSourcePlan;
use futures::TryStreamExt;
use pretty_assertions::assert_eq;

use crate::tests::create_query_context_with_config;

#[tokio::test(flavor = "multi_thread", worker_threads = 1)]
async fn test_configs_table() -> Result<()> {
    let config = Config::default();
    let ctx = create_query_context_with_config(config)?;
    ctx.get_settings().set_max_threads(8)?;

    let table: Arc<dyn Table> = Arc::new(ConfigsTable::create(1));
    let source_plan = table.read_plan(ctx.clone(), None).await?;

    let stream = table.read(ctx, &source_plan).await?;
    let result = stream.try_collect::<Vec<_>>().await?;
    let block = &result[0];
    assert_eq!(block.num_columns(), 4);
<<<<<<< HEAD
    assert_eq!(block.num_rows(), 39);

    let expected = vec![
        "+-----------------------------------+------------------+-------+-------------+",
        "| name                              | value            | group | description |",
        "+-----------------------------------+------------------+-------+-------------+",
        "| api_tls_server_cert               |                  | query |             |",
        "| api_tls_server_key                |                  | query |             |",
        "| api_tls_server_root_ca_cert       |                  | query |             |",
        "| clickhouse_handler_host           | 127.0.0.1        | query |             |",
        "| clickhouse_handler_port           | 9000             | query |             |",
        "| cluster_id                        |                  | query |             |",
        "| flight_api_address                | 127.0.0.1:9090   | query |             |",
        "| http_api_address                  | 127.0.0.1:8080   | query |             |",
        "| http_handler_host                 | 127.0.0.1        | query |             |",
        "| http_handler_port                 | 8000             | query |             |",
        "| log_dir                           | ./_logs          | log   |             |",
        "| log_level                         | INFO             | log   |             |",
        "| max_active_sessions               | 256              | query |             |",
        "| meta_address                      |                  | meta  |             |",
        "| meta_client_timeout_in_second     | 10               | meta  |             |",
        "| meta_embedded_dir                 | ./_meta_embedded | meta  |             |",
        "| meta_password                     |                  | meta  |             |",
        "| meta_username                     | root             | meta  |             |",
        "| metric_api_address                | 127.0.0.1:7070   | query |             |",
        "| mysql_handler_host                | 127.0.0.1        | query |             |",
        "| mysql_handler_port                | 3307             | query |             |",
        "| num_cpus                          | 8                | query |             |",
        "| rpc_tls_meta_server_root_ca_cert  |                  | meta  |             |",
        "| rpc_tls_meta_service_domain_name  | localhost        | meta  |             |",
        "| rpc_tls_query_server_root_ca_cert |                  | query |             |",
        "| rpc_tls_query_service_domain_name | localhost        | query |             |",
        "| rpc_tls_server_cert               |                  | query |             |",
        "| rpc_tls_server_key                |                  | query |             |",
        "| table_engine_csv_enabled          | false            | query |             |",
        "| table_engine_github_enabled       | true             | query |             |",
        "| table_engine_memory_enabled       | true             | query |             |",
        "| table_engine_parquet_enabled      | false            | query |             |",
        "| tenant_id                         |                  | query |             |",
        "| wait_timeout_mills                | 5000             | query |             |",
        "| max_query_log_size                | 10000            | query |             |",
        "| table_cache_enabled               | false            | query |             |",
        "| table_memory_cache_mb_size        | 256              | query |             |",
        "| table_disk_cache_root             | _cache           | query |             |",
        "| table_disk_cache_mb_size          | 1024             | query |             |",
        "+-----------------------------------+------------------+-------+-------------+",
=======
    assert_eq!(block.num_rows(), 38);

    let expected = vec![
        "+--------------------------------------+------------------+-------+-------------+",
        "| name                                 | value            | group | description |",
        "+--------------------------------------+------------------+-------+-------------+",
        "| api_tls_server_cert                  |                  | query |             |",
        "| api_tls_server_key                   |                  | query |             |",
        "| api_tls_server_root_ca_cert          |                  | query |             |",
        "| clickhouse_handler_host              | 127.0.0.1        | query |             |",
        "| clickhouse_handler_port              | 9000             | query |             |",
        "| cluster_id                           |                  | query |             |",
        "| flight_api_address                   | 127.0.0.1:9090   | query |             |",
        "| http_api_address                     | 127.0.0.1:8080   | query |             |",
        "| http_handler_host                    | 127.0.0.1        | query |             |",
        "| http_handler_port                    | 8000             | query |             |",
        "| http_handler_tls_server_cert         |                  | query |             |",
        "| http_handler_tls_server_key          |                  | query |             |",
        "| http_handler_tls_server_root_ca_cert |                  | query |             |",
        "| log_dir                              | ./_logs          | log   |             |",
        "| log_level                            | INFO             | log   |             |",
        "| max_active_sessions                  | 256              | query |             |",
        "| max_query_log_size                   | 10000            | query |             |",
        "| meta_address                         |                  | meta  |             |",
        "| meta_client_timeout_in_second        | 10               | meta  |             |",
        "| meta_embedded_dir                    | ./_meta_embedded | meta  |             |",
        "| meta_password                        |                  | meta  |             |",
        "| meta_username                        | root             | meta  |             |",
        "| metric_api_address                   | 127.0.0.1:7070   | query |             |",
        "| mysql_handler_host                   | 127.0.0.1        | query |             |",
        "| mysql_handler_port                   | 3307             | query |             |",
        "| num_cpus                             | 8                | query |             |",
        "| rpc_tls_meta_server_root_ca_cert     |                  | meta  |             |",
        "| rpc_tls_meta_service_domain_name     | localhost        | meta  |             |",
        "| rpc_tls_query_server_root_ca_cert    |                  | query |             |",
        "| rpc_tls_query_service_domain_name    | localhost        | query |             |",
        "| rpc_tls_server_cert                  |                  | query |             |",
        "| rpc_tls_server_key                   |                  | query |             |",
        "| table_engine_csv_enabled             | false            | query |             |",
        "| table_engine_github_enabled          | true             | query |             |",
        "| table_engine_memory_enabled          | true             | query |             |",
        "| table_engine_parquet_enabled         | false            | query |             |",
        "| tenant_id                            |                  | query |             |",
        "| wait_timeout_mills                   | 5000             | query |             |",
        "+--------------------------------------+------------------+-------+-------------+",
>>>>>>> 333eb39e
    ];
    common_datablocks::assert_blocks_sorted_eq(expected, result.as_slice());
    Ok(())
}<|MERGE_RESOLUTION|>--- conflicted
+++ resolved
@@ -38,55 +38,7 @@
     let result = stream.try_collect::<Vec<_>>().await?;
     let block = &result[0];
     assert_eq!(block.num_columns(), 4);
-<<<<<<< HEAD
-    assert_eq!(block.num_rows(), 39);
-
-    let expected = vec![
-        "+-----------------------------------+------------------+-------+-------------+",
-        "| name                              | value            | group | description |",
-        "+-----------------------------------+------------------+-------+-------------+",
-        "| api_tls_server_cert               |                  | query |             |",
-        "| api_tls_server_key                |                  | query |             |",
-        "| api_tls_server_root_ca_cert       |                  | query |             |",
-        "| clickhouse_handler_host           | 127.0.0.1        | query |             |",
-        "| clickhouse_handler_port           | 9000             | query |             |",
-        "| cluster_id                        |                  | query |             |",
-        "| flight_api_address                | 127.0.0.1:9090   | query |             |",
-        "| http_api_address                  | 127.0.0.1:8080   | query |             |",
-        "| http_handler_host                 | 127.0.0.1        | query |             |",
-        "| http_handler_port                 | 8000             | query |             |",
-        "| log_dir                           | ./_logs          | log   |             |",
-        "| log_level                         | INFO             | log   |             |",
-        "| max_active_sessions               | 256              | query |             |",
-        "| meta_address                      |                  | meta  |             |",
-        "| meta_client_timeout_in_second     | 10               | meta  |             |",
-        "| meta_embedded_dir                 | ./_meta_embedded | meta  |             |",
-        "| meta_password                     |                  | meta  |             |",
-        "| meta_username                     | root             | meta  |             |",
-        "| metric_api_address                | 127.0.0.1:7070   | query |             |",
-        "| mysql_handler_host                | 127.0.0.1        | query |             |",
-        "| mysql_handler_port                | 3307             | query |             |",
-        "| num_cpus                          | 8                | query |             |",
-        "| rpc_tls_meta_server_root_ca_cert  |                  | meta  |             |",
-        "| rpc_tls_meta_service_domain_name  | localhost        | meta  |             |",
-        "| rpc_tls_query_server_root_ca_cert |                  | query |             |",
-        "| rpc_tls_query_service_domain_name | localhost        | query |             |",
-        "| rpc_tls_server_cert               |                  | query |             |",
-        "| rpc_tls_server_key                |                  | query |             |",
-        "| table_engine_csv_enabled          | false            | query |             |",
-        "| table_engine_github_enabled       | true             | query |             |",
-        "| table_engine_memory_enabled       | true             | query |             |",
-        "| table_engine_parquet_enabled      | false            | query |             |",
-        "| tenant_id                         |                  | query |             |",
-        "| wait_timeout_mills                | 5000             | query |             |",
-        "| max_query_log_size                | 10000            | query |             |",
-        "| table_cache_enabled               | false            | query |             |",
-        "| table_memory_cache_mb_size        | 256              | query |             |",
-        "| table_disk_cache_root             | _cache           | query |             |",
-        "| table_disk_cache_mb_size          | 1024             | query |             |",
-        "+-----------------------------------+------------------+-------+-------------+",
-=======
-    assert_eq!(block.num_rows(), 38);
+    assert_eq!(block.num_rows(), 42);
 
     let expected = vec![
         "+--------------------------------------+------------------+-------+-------------+",
@@ -130,8 +82,11 @@
         "| table_engine_parquet_enabled         | false            | query |             |",
         "| tenant_id                            |                  | query |             |",
         "| wait_timeout_mills                   | 5000             | query |             |",
+        "| table_cache_enabled                  | false            | query |             |",
+        "| table_memory_cache_mb_size           | 256              | query |             |",
+        "| table_disk_cache_root                | _cache           | query |             |",
+        "| table_disk_cache_mb_size             | 1024             | query |             |",
         "+--------------------------------------+------------------+-------+-------------+",
->>>>>>> 333eb39e
     ];
     common_datablocks::assert_blocks_sorted_eq(expected, result.as_slice());
     Ok(())

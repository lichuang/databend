// Copyright 2022 Datafuse Labs.
//
// Licensed under the Apache License, Version 2.0 (the "License");
// you may not use this file except in compliance with the License.
// You may obtain a copy of the License at
//
//     http://www.apache.org/licenses/LICENSE-2.0
//
// Unless required by applicable law or agreed to in writing, software
// distributed under the License is distributed on an "AS IS" BASIS,
// WITHOUT WARRANTIES OR CONDITIONS OF ANY KIND, either express or implied.
// See the License for the specific language governing permissions and
// limitations under the License.

use std::sync::Arc;

use common_exception::Result;
use common_meta_types::StageType;
use common_planners::RemoveUserStagePlan;
use common_streams::DataBlockStream;
use common_streams::SendableDataBlockStream;
use common_tracing::tracing;

use crate::interpreters::interpreter_common::list_files;
use crate::interpreters::Interpreter;
use crate::sessions::query_ctx::QryCtx;
use crate::sessions::QueryContext;
use crate::storages::stage::StageSourceHelper;

#[derive(Debug)]
pub struct RemoveUserStageInterpreter {
    ctx: Arc<QueryContext>,
    plan: RemoveUserStagePlan,
}

impl RemoveUserStageInterpreter {
    pub fn try_create(ctx: Arc<QueryContext>, plan: RemoveUserStagePlan) -> Result<Self> {
        Ok(RemoveUserStageInterpreter { ctx, plan })
    }
}

#[async_trait::async_trait]
impl Interpreter for RemoveUserStageInterpreter {
    fn name(&self) -> &str {
        "RemoveUserStageInterpreter"
    }

    #[tracing::instrument(level = "info", skip(self, _input_stream), fields(ctx.id = self.ctx.get_id().as_str()))]
    async fn execute(
        &self,
        _input_stream: Option<SendableDataBlockStream>,
    ) -> Result<SendableDataBlockStream> {
        let plan = self.plan.clone();
        let user_mgr = self.ctx.get_user_manager();
        let tenant = self.ctx.get_tenant();

        let files = list_files(&self.ctx, &plan.stage, &plan.path, &plan.pattern).await?;
        let files = files.iter().map(|f| f.path.clone()).collect::<Vec<_>>();
<<<<<<< HEAD
        let test_qry_ctx: Arc<dyn QryCtx> = self.ctx.clone();
        let op = StageSource::get_op(&test_qry_ctx, &self.plan.stage).await?;
=======
        let op = StageSourceHelper::get_op(&self.ctx, &self.plan.stage).await?;
>>>>>>> 3ec16aa4
        if plan.stage.stage_type == StageType::Internal {
            user_mgr
                .remove_files(&tenant, &plan.stage.stage_name, files.clone())
                .await?;
        }

        for name in files.into_iter() {
            let obj = format!("{}/{}", plan.stage.get_prefix(), name);
            tracing::debug!("Removing object: {}", obj);
            let _ = op.object(&obj).delete().await;
        }

        Ok(Box::pin(DataBlockStream::create(
            self.schema(),
            None,
            vec![],
        )))
    }
}<|MERGE_RESOLUTION|>--- conflicted
+++ resolved
@@ -56,12 +56,8 @@
 
         let files = list_files(&self.ctx, &plan.stage, &plan.path, &plan.pattern).await?;
         let files = files.iter().map(|f| f.path.clone()).collect::<Vec<_>>();
-<<<<<<< HEAD
-        let test_qry_ctx: Arc<dyn QryCtx> = self.ctx.clone();
-        let op = StageSource::get_op(&test_qry_ctx, &self.plan.stage).await?;
-=======
-        let op = StageSourceHelper::get_op(&self.ctx, &self.plan.stage).await?;
->>>>>>> 3ec16aa4
+        let rename_me: Arc<dyn QryCtx> = self.ctx.clone();
+        let op = StageSourceHelper::get_op(&rename_me, &self.plan.stage).await?;
         if plan.stage.stage_type == StageType::Internal {
             user_mgr
                 .remove_files(&tenant, &plan.stage.stage_name, files.clone())

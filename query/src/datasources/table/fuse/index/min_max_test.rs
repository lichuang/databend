//  Copyright 2021 Datafuse Labs.
//
//  Licensed under the Apache License, Version 2.0 (the "License");
//  you may not use this file except in compliance with the License.
//  You may obtain a copy of the License at
//
//      http://www.apache.org/licenses/LICENSE-2.0
//
//  Unless required by applicable law or agreed to in writing, software
//  distributed under the License is distributed on an "AS IS" BASIS,
//  WITHOUT WARRANTIES OR CONDITIONS OF ANY KIND, either express or implied.
//  See the License for the specific language governing permissions and
//  limitations under the License.
//

use common_base::tokio;
use common_dal::read_obj;
use common_datablocks::DataBlock;
use common_datavalues::prelude::SeriesFrom;
use common_datavalues::series::Series;
use common_datavalues::DataField;
use common_datavalues::DataSchemaRefExt;
use common_datavalues::DataType;
use common_exception::Result;
use common_meta_types::TableMeta;
use common_planners::col;
use common_planners::lit;
use common_planners::CreateTablePlan;
use common_planners::Extras;
use common_planners::InsertIntoPlan;

use crate::catalogs::Catalog;
use crate::datasources::table::fuse::index::min_max::range_filter;
use crate::datasources::table::fuse::table_test_fixture::TestFixture;
use crate::datasources::table::fuse::util::TBL_OPT_KEY_SNAPSHOT_LOC;

#[tokio::test]
async fn test_min_max_index() -> Result<()> {
    let fixture = TestFixture::new().await;
    let ctx = fixture.ctx();

    let test_tbl_name = "test_index_helper";
    let test_schema = DataSchemaRefExt::create(vec![
        DataField::new("a", DataType::UInt64, false),
        DataField::new("b", DataType::UInt64, false),
    ]);

    // create test table
    let crate_table_plan = CreateTablePlan {
        if_not_exists: false,
        db: fixture.default_db(),
        table: test_tbl_name.to_string(),
        table_meta: TableMeta {
            schema: test_schema.clone(),
            engine: "FUSE".to_string(),
            options: Default::default(),
        },
    };

    let catalog = ctx.get_catalog();
    catalog.create_table(crate_table_plan).await?;

    // get table
    let table = catalog
        .get_table(fixture.default_db().as_str(), test_tbl_name)
        .await?;

    // prepare test blocks
    let num = 10;
    let blocks = (0..num)
        .into_iter()
        .map(|idx| {
            Ok(DataBlock::create_by_array(test_schema.clone(), vec![
                Series::new(vec![idx + 1, idx + 2, idx + 3]),
                Series::new(vec![idx * num + 1, idx * num + 2, idx * num + 3]),
            ]))
        })
        .collect::<Vec<_>>();

    let insert_into_plan = InsertIntoPlan {
        db_name: fixture.default_db(),
        tbl_name: test_tbl_name.to_string(),
        tbl_id: table.get_id(),
        schema: test_schema.clone(),
        select_plan: None,
        values_opt: None,
    };
    let da = ctx.get_data_accessor()?;
    let stream = Box::pin(futures::stream::iter(blocks));
    table
        .append_data(ctx.clone(), insert_into_plan, stream)
        .await?;

    // get the latest tbl
    let table = catalog
        .get_table(fixture.default_db().as_str(), test_tbl_name)
        .await?;

    let snapshot_loc = table
        .get_table_info()
        .options()
        .get(TBL_OPT_KEY_SNAPSHOT_LOC)
        .unwrap();
    let snapshot = read_obj(da.clone(), snapshot_loc.clone()).await?;

    // no pruning
    let push_downs = None;
    let blocks = range_filter(
        &snapshot,
        table.get_table_info().schema(),
        push_downs,
<<<<<<< HEAD
        meta_reader.clone(),
=======
        da.clone(),
>>>>>>> 18dbf54f
    )
    .await?;
    let rows: u64 = blocks.iter().map(|b| b.row_count).sum();
    assert_eq!(rows, num * 3u64);
    assert_eq!(10, blocks.len());

    // fully pruned
    let mut extra = Extras::default();
    let pred = col("a").gt(lit(30));
    extra.filters = vec![pred];

    let blocks = range_filter(
        &snapshot,
        table.get_table_info().schema(),
        Some(extra),
<<<<<<< HEAD
        meta_reader.clone(),
=======
        da.clone(),
>>>>>>> 18dbf54f
    )
    .await?;
    assert_eq!(0, blocks.len());

    // one block pruned
    let mut extra = Extras::default();
    let pred = col("a").gt(lit(3)).and(col("b").gt(lit(3)));
    extra.filters = vec![pred];

<<<<<<< HEAD
    let blocks = range_filter(
        &snapshot,
        table.get_table_info().schema(),
        Some(extra),
        meta_reader,
    )
    .await?;
=======
    let blocks = range_filter(&snapshot, table.get_table_info().schema(), Some(extra), da).await?;
>>>>>>> 18dbf54f
    assert_eq!(num - 1, blocks.len() as u64);

    Ok(())
}<|MERGE_RESOLUTION|>--- conflicted
+++ resolved
@@ -109,11 +109,7 @@
         &snapshot,
         table.get_table_info().schema(),
         push_downs,
-<<<<<<< HEAD
-        meta_reader.clone(),
-=======
         da.clone(),
->>>>>>> 18dbf54f
     )
     .await?;
     let rows: u64 = blocks.iter().map(|b| b.row_count).sum();
@@ -129,11 +125,7 @@
         &snapshot,
         table.get_table_info().schema(),
         Some(extra),
-<<<<<<< HEAD
-        meta_reader.clone(),
-=======
         da.clone(),
->>>>>>> 18dbf54f
     )
     .await?;
     assert_eq!(0, blocks.len());
@@ -143,17 +135,7 @@
     let pred = col("a").gt(lit(3)).and(col("b").gt(lit(3)));
     extra.filters = vec![pred];
 
-<<<<<<< HEAD
-    let blocks = range_filter(
-        &snapshot,
-        table.get_table_info().schema(),
-        Some(extra),
-        meta_reader,
-    )
-    .await?;
-=======
     let blocks = range_filter(&snapshot, table.get_table_info().schema(), Some(extra), da).await?;
->>>>>>> 18dbf54f
     assert_eq!(num - 1, blocks.len() as u64);
 
     Ok(())

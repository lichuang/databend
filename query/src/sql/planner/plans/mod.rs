// Copyright 2022 Datafuse Labs.
//
// Licensed under the Apache License, Version 2.0 (the "License");
// you may not use this file except in compliance with the License.
// You may obtain a copy of the License at
//
//     http://www.apache.org/licenses/LICENSE-2.0
//
// Unless required by applicable law or agreed to in writing, software
// distributed under the License is distributed on an "AS IS" BASIS,
// WITHOUT WARRANTIES OR CONDITIONS OF ANY KIND, either express or implied.
// See the License for the specific language governing permissions and
// limitations under the License.

mod aggregate;
mod apply;
mod eval_scalar;
mod filter;
mod hash_join;
mod insert;
mod limit;
mod logical_get;
mod logical_join;
mod max_one_row;
mod operator;
mod pattern;
mod physical_scan;
mod project;
mod scalar;
mod sort;

use std::fmt::Display;
use std::sync::Arc;

pub use aggregate::Aggregate;
pub use apply::CrossApply;
use common_ast::ast::ExplainKind;
use common_datavalues::DataField;
use common_datavalues::DataSchema;
use common_datavalues::DataSchemaRef;
use common_datavalues::DataSchemaRefExt;
use common_datavalues::ToDataType;
use common_datavalues::Vu8;
use common_planners::AlterTableClusterKeyPlan;
use common_planners::AlterUserPlan;
use common_planners::AlterViewPlan;
use common_planners::CreateDatabasePlan;
use common_planners::CreateRolePlan;
use common_planners::CreateTablePlan;
use common_planners::CreateUserPlan;
use common_planners::CreateUserStagePlan;
use common_planners::CreateViewPlan;
use common_planners::DescribeTablePlan;
use common_planners::DescribeUserStagePlan;
use common_planners::DropDatabasePlan;
use common_planners::DropRolePlan;
use common_planners::DropTableClusterKeyPlan;
use common_planners::DropTablePlan;
use common_planners::DropUserPlan;
use common_planners::DropUserStagePlan;
use common_planners::DropViewPlan;
use common_planners::GrantPrivilegePlan;
use common_planners::GrantRolePlan;
use common_planners::ListPlan;
use common_planners::OptimizeTablePlan;
use common_planners::RemoveUserStagePlan;
use common_planners::RenameDatabasePlan;
use common_planners::RenameTablePlan;
use common_planners::ShowCreateDatabasePlan;
use common_planners::ShowCreateTablePlan;
// use common_planners::*;
use common_planners::ShowDatabasesPlan;
use common_planners::ShowGrantsPlan;
use common_planners::ShowTablesPlan;
use common_planners::ShowTablesStatusPlan;
use common_planners::TruncateTablePlan;
use common_planners::UndropTablePlan;
pub use eval_scalar::EvalScalar;
pub use eval_scalar::ScalarItem;
pub use filter::Filter;
pub use hash_join::PhysicalHashJoin;
pub use insert::Insert;
pub use insert::InsertInputSource;
pub use insert::InsertValueBlock;
pub use limit::Limit;
pub use logical_get::LogicalGet;
pub use logical_join::JoinType;
pub use logical_join::LogicalInnerJoin;
pub use max_one_row::Max1Row;
pub use operator::*;
pub use pattern::PatternPlan;
pub use physical_scan::PhysicalScan;
pub use project::Project;
pub use scalar::*;
pub use sort::Sort;
pub use sort::SortItem;

use super::BindContext;
use super::MetadataRef;
use crate::sql::optimizer::SExpr;

#[derive(Clone)]
pub enum Plan {
    // `SELECT` statement
    Query {
        s_expr: SExpr,
        metadata: MetadataRef,
        bind_context: Box<BindContext>,
    },

    Explain {
        kind: ExplainKind,
        plan: Box<Plan>,
    },

    // System
    ShowMetrics,
    ShowProcessList,
    ShowSettings,

    // Databases
    ShowDatabases(Box<ShowDatabasesPlan>),
    ShowCreateDatabase(Box<ShowCreateDatabasePlan>),
    CreateDatabase(Box<CreateDatabasePlan>),
    DropDatabase(Box<DropDatabasePlan>),
    RenameDatabase(Box<RenameDatabasePlan>),

    // Tables
    ShowTables(Box<ShowTablesPlan>),
    ShowCreateTable(Box<ShowCreateTablePlan>),
    DescribeTable(Box<DescribeTablePlan>),
    ShowTablesStatus(Box<ShowTablesStatusPlan>),
    CreateTable(Box<CreateTablePlan>),
    DropTable(Box<DropTablePlan>),
    UndropTable(Box<UndropTablePlan>),
    RenameTable(Box<RenameTablePlan>),
    AlterTableClusterKey(Box<AlterTableClusterKeyPlan>),
    DropTableClusterKey(Box<DropTableClusterKeyPlan>),
    TruncateTable(Box<TruncateTablePlan>),
    OptimizeTable(Box<OptimizeTablePlan>),

    // Insert
    Insert(Box<Insert>),

    // Views
    CreateView(Box<CreateViewPlan>),
    AlterView(Box<AlterViewPlan>),
    DropView(Box<DropViewPlan>),

    // Account
    ShowUsers,
    AlterUser(Box<AlterUserPlan>),
    CreateUser(Box<CreateUserPlan>),
    DropUser(Box<DropUserPlan>),
    ShowRoles,
    CreateRole(Box<CreateRolePlan>),
    DropRole(Box<DropRolePlan>),
    GrantRole(Box<GrantRolePlan>),
    GrantPriv(Box<GrantPrivilegePlan>),
    ShowGrants(Box<ShowGrantsPlan>),
    RevokePriv(Box<RevokePrivilegePlan>),
    RevokeRole(Box<RevokeRolePlan>),

    // Stages
    ShowStages,
    ListStage(Box<ListPlan>),
    DescribeStage(Box<DescribeUserStagePlan>),
    CreateStage(Box<CreateUserStagePlan>),
    DropStage(Box<DropUserStagePlan>),
    RemoveStage(Box<RemoveUserStagePlan>),
}

impl Display for Plan {
    fn fmt(&self, f: &mut std::fmt::Formatter<'_>) -> std::fmt::Result {
        match self {
            Plan::Query { .. } => write!(f, "Query"),
            Plan::Explain { .. } => write!(f, "Explain"),
            Plan::ShowMetrics => write!(f, "ShowMetrics"),
            Plan::ShowProcessList => write!(f, "ShowProcessList"),
            Plan::ShowSettings => write!(f, "ShowSettings"),
            Plan::ShowDatabases(_) => write!(f, "ShowDatabases"),
            Plan::ShowCreateDatabase(_) => write!(f, "ShowCreateDatabase"),
            Plan::CreateDatabase(_) => write!(f, "CreateDatabase"),
            Plan::DropDatabase(_) => write!(f, "DropDatabase"),
            Plan::RenameDatabase(_) => write!(f, "RenameDatabase"),
            Plan::ShowTables(_) => write!(f, "ShowTables"),
            Plan::ShowCreateTable(_) => write!(f, "ShowCreateTable"),
            Plan::DescribeTable(_) => write!(f, "DescribeTable"),
            Plan::ShowTablesStatus(_) => write!(f, "ShowTablesStatus"),
            Plan::CreateTable(_) => write!(f, "CreateTable"),
            Plan::DropTable(_) => write!(f, "DropTable"),
            Plan::UndropTable(_) => write!(f, "UndropTable"),
            Plan::RenameTable(_) => write!(f, "RenameTable"),
            Plan::AlterTableClusterKey(_) => write!(f, "AlterTableClusterKey"),
            Plan::DropTableClusterKey(_) => write!(f, "DropTableClusterKey"),
            Plan::TruncateTable(_) => write!(f, "TruncateTable"),
            Plan::OptimizeTable(_) => write!(f, "OptimizeTable"),
            Plan::CreateView(_) => write!(f, "CreateView"),
            Plan::AlterView(_) => write!(f, "AlterView"),
            Plan::DropView(_) => write!(f, "DropView"),
            Plan::ShowUsers => write!(f, "ShowUsers"),
            Plan::AlterUser(_) => write!(f, "AlterUser"),
            Plan::CreateUser(_) => write!(f, "CreateUser"),
            Plan::DropUser(_) => write!(f, "DropUser"),
            Plan::ShowRoles => write!(f, "ShowRoles"),
            Plan::CreateRole(_) => write!(f, "CreateRole"),
            Plan::DropRole(_) => write!(f, "DropRole"),
            Plan::ShowStages => write!(f, "ShowStages"),
            Plan::ListStage(_) => write!(f, "ListStage"),
            Plan::DescribeStage(_) => write!(f, "DescribeStage"),
            Plan::CreateStage(_) => write!(f, "CreateStage"),
            Plan::DropStage(_) => write!(f, "DropStage"),
            Plan::RemoveStage(_) => write!(f, "RemoveStage"),
            Plan::GrantRole(_) => write!(f, "GrantRole"),
            Plan::GrantPriv(_) => write!(f, "GrantPriv"),
            Plan::ShowGrants(_) => write!(f, "ShowGrants"),
<<<<<<< HEAD
            Plan::Insert(_) => write!(f, "Insert"),
        }
    }
}

impl Plan {
    pub fn schema(&self) -> DataSchemaRef {
        match self {
            Plan::Query {
                s_expr: _,
                metadata: _,
                bind_context,
            } => bind_context.output_schema(),
            Plan::Explain { kind: _, plan: _ } => {
                DataSchemaRefExt::create(vec![DataField::new("explain", Vu8::to_data_type())])
            }
            Plan::ShowMetrics => Arc::new(DataSchema::empty()),
            Plan::ShowProcessList => Arc::new(DataSchema::empty()),
            Plan::ShowSettings => Arc::new(DataSchema::empty()),
            Plan::ShowDatabases(_) => Arc::new(DataSchema::empty()),
            Plan::ShowCreateDatabase(_) => Arc::new(DataSchema::empty()),
            Plan::CreateDatabase(plan) => plan.schema(),
            Plan::DropDatabase(plan) => plan.schema(),
            Plan::RenameDatabase(plan) => plan.schema(),
            Plan::ShowTables(_) => Arc::new(DataSchema::empty()),
            Plan::ShowCreateTable(_) => Arc::new(DataSchema::empty()),
            Plan::DescribeTable(plan) => plan.schema(),
            Plan::ShowTablesStatus(_) => Arc::new(DataSchema::empty()),
            Plan::CreateTable(plan) => plan.schema(),
            Plan::DropTable(plan) => plan.schema(),
            Plan::UndropTable(plan) => plan.schema(),
            Plan::RenameTable(plan) => plan.schema(),
            Plan::AlterTableClusterKey(plan) => plan.schema(),
            Plan::DropTableClusterKey(plan) => plan.schema(),
            Plan::TruncateTable(plan) => plan.schema(),
            Plan::OptimizeTable(plan) => plan.schema(),
            Plan::CreateView(plan) => plan.schema(),
            Plan::AlterView(plan) => plan.schema(),
            Plan::DropView(plan) => plan.schema(),
            Plan::ShowUsers => Arc::new(DataSchema::empty()),
            Plan::AlterUser(plan) => plan.schema(),
            Plan::CreateUser(plan) => plan.schema(),
            Plan::DropUser(plan) => plan.schema(),
            Plan::ShowRoles => Arc::new(DataSchema::empty()),
            Plan::CreateRole(plan) => plan.schema(),
            Plan::DropRole(plan) => plan.schema(),
            Plan::GrantRole(plan) => plan.schema(),
            Plan::GrantPriv(plan) => plan.schema(),
            Plan::ShowGrants(_) => Arc::new(DataSchema::empty()),
            Plan::ShowStages => Arc::new(DataSchema::empty()),
            Plan::ListStage(plan) => plan.schema(),
            Plan::DescribeStage(plan) => plan.schema(),
            Plan::CreateStage(plan) => plan.schema(),
            Plan::DropStage(plan) => plan.schema(),
            Plan::RemoveStage(plan) => plan.schema(),
            Plan::Insert(plan) => plan.schema(),
=======
            Plan::RevokePriv(_) => write!(f, "RevokePriv"),
            Plan::RevokeRole(_) => write!(f, "RevokeRole"),
>>>>>>> aa7242d8
        }
    }
}<|MERGE_RESOLUTION|>--- conflicted
+++ resolved
@@ -66,6 +66,8 @@
 use common_planners::RemoveUserStagePlan;
 use common_planners::RenameDatabasePlan;
 use common_planners::RenameTablePlan;
+use common_planners::RevokePrivilegePlan;
+use common_planners::RevokeRolePlan;
 use common_planners::ShowCreateDatabasePlan;
 use common_planners::ShowCreateTablePlan;
 // use common_planners::*;
@@ -214,7 +216,8 @@
             Plan::GrantRole(_) => write!(f, "GrantRole"),
             Plan::GrantPriv(_) => write!(f, "GrantPriv"),
             Plan::ShowGrants(_) => write!(f, "ShowGrants"),
-<<<<<<< HEAD
+            Plan::RevokePriv(_) => write!(f, "RevokePriv"),
+            Plan::RevokeRole(_) => write!(f, "RevokeRole"),
             Plan::Insert(_) => write!(f, "Insert"),
         }
     }
@@ -270,11 +273,9 @@
             Plan::CreateStage(plan) => plan.schema(),
             Plan::DropStage(plan) => plan.schema(),
             Plan::RemoveStage(plan) => plan.schema(),
+            Plan::RevokePriv(_) => Arc::new(DataSchema::empty()),
+            Plan::RevokeRole(_) => Arc::new(DataSchema::empty()),
             Plan::Insert(plan) => plan.schema(),
-=======
-            Plan::RevokePriv(_) => write!(f, "RevokePriv"),
-            Plan::RevokeRole(_) => write!(f, "RevokeRole"),
->>>>>>> aa7242d8
         }
     }
 }